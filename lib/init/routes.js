'use strict';

const _ = require('lodash');
const content = require('../content/middleware');

module.exports = (app) => {
  return new Promise(res => {
    // add all content types and flows to request object
    app.use((req, response, next) => {
      const request = req;
      _.set(request, 'content.types', app.get('content-types'));
      _.set(request, 'content.workflows', app.get('workflows'));
<<<<<<< HEAD
      _.set(request, 'applications.apps', app.get('applications'));
      _.set(request, 'applications.merged', app.get('applications-merged'));
=======

>>>>>>> ddbc0eae
      next();
    });

    app.use('/content/:type', content);
    app.use('/content/:type/:id', content);
    app.use('/content/:type/:id/:revision', content);
    app.use('/content/:type/:id/:revision/edit', content);
    app.use('/content/:type/:id/:revision/approve', content);

    res(app);
  });
};<|MERGE_RESOLUTION|>--- conflicted
+++ resolved
@@ -10,12 +10,7 @@
       const request = req;
       _.set(request, 'content.types', app.get('content-types'));
       _.set(request, 'content.workflows', app.get('workflows'));
-<<<<<<< HEAD
-      _.set(request, 'applications.apps', app.get('applications'));
-      _.set(request, 'applications.merged', app.get('applications-merged'));
-=======
 
->>>>>>> ddbc0eae
       next();
     });
 
