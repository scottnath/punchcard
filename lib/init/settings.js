--- conflicted
+++ resolved
@@ -4,11 +4,7 @@
 const _ = require('lodash');
 const types = require('punchcard-content-types');
 
-<<<<<<< HEAD
-const applications = require('../applications');
-=======
 const applications = require('../applications/init');
->>>>>>> ddbc0eae
 const database = require('../database');
 const utils = require('../utils');
 
@@ -29,28 +25,7 @@
       app.set('applications-merged', results.merged);
       app.set('applications-apps', results.apps);
 
-<<<<<<< HEAD
-    return database('applications').select('*').orderBy('name', 'DESC').then(rows => {
-      return rows.map(rw => {
-        const row = rw;
-        row.client = {
-          id: row['client-id'],
-          secret: row['client-secret'],
-        };
-
-        return row;
-      });
-    });
-  }).then(apps => {
-    app.set('applications', apps);
-
-    // use node-config function to add apps to configuration
-    config.util.extendDeep(config, _.set(config, 'applications.apps', apps));
-
-    return app;
-=======
       return app;
     });
->>>>>>> ddbc0eae
   });
 };