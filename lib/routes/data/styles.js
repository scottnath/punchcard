'use strict';

/*
 * Sample Data for Styles Route
 *
 * @returns {object} - Object containing sample data to use when rendering samples in the Style Guide
 */

module.exports = {
  tableData: {
    name: 'My Latest',
    headers: [
      'content',
      'last edited',
      'actions',
      ' ',
    ],
    body: [
      [
        'Conversation API',
        'Tue Nov 15 2016 11:09:03 GMT+0000 (UTC)',
        {
          url: '/edit',
          title: 'Edit Latest Revision',
        },
        'Draft',
      ],
      [
        'Conversation Overview',
        'Mon Nov 14 2016 03:22:12 GMT+0000 (UTC)',
        {
          url: '/edit',
          title: 'Edit Latest Revision',
        },
        'Draft',
      ],
      [
        'Python SDK',
        'Fri Nov 11 2016 12:12:01 GMT+0000 (UTC)',
        {
          url: '/edit',
          title: 'Edit Latest Revision',
        },
        'Draft',
      ],
      [
        'News Intelligence',
        'Wed Oct 26 2016 11:31:26 GMT+0000 (UTC)',
        {
          url: '/edit',
          title: 'Edit Latest Revision',
        },
        'Approved',
      ],
      [
        'Cognitive Head Hunter',
        'Wed Oct 26 2016 18:42:40 GMT+0000 (UTC)',
        {
          url: '/edit',
          title: 'Edit Latest Revision',
        },
        'Needs Approval',
      ],
    ],
  },
<<<<<<< HEAD
  contentData: {
    name: 'Careers',
    description: 'Content realted to the mission and culture of IBM Watson. Including FAQs and a link to current job openings.',
    buttons: [
      {
        url: '/add',
        title: 'Add',
      },
      {
        url: '/view',
        title: 'View',
      },
    ],
  },
=======
  breadcrumbData: [
    {
      title: 'Dashboard',
      url: '/',
    },
    {
      title: 'Content',
      url: '/content',
    },
    {
      title: 'Services',
      url: '/content/services',
      active: 'true',
    },
  ],
>>>>>>> bee8e209
  alertData: {
    for: '00eef724-7cbd-47f5-a735-630510f39711',
    value: 'Oops! The email or password you entered is incorrect. Please try again.',
  },
};<|MERGE_RESOLUTION|>--- conflicted
+++ resolved
@@ -63,7 +63,6 @@
       ],
     ],
   },
-<<<<<<< HEAD
   contentData: {
     name: 'Careers',
     description: 'Content realted to the mission and culture of IBM Watson. Including FAQs and a link to current job openings.',
@@ -78,7 +77,6 @@
       },
     ],
   },
-=======
   breadcrumbData: [
     {
       title: 'Dashboard',
@@ -94,7 +92,6 @@
       active: 'true',
     },
   ],
->>>>>>> bee8e209
   alertData: {
     for: '00eef724-7cbd-47f5-a735-630510f39711',
     value: 'Oops! The email or password you entered is incorrect. Please try again.',
