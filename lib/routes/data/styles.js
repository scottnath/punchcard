'use strict';

/*
 * Sample Data for Styles Route
 *
 * @returns {object} - Object containing sample data to use when rendering samples in the Style Guide
 */

module.exports = {
  tableData: {
    name: 'My Latest',
    headers: [
      'content',
      'last edited',
      'actions',
      ' ',
    ],
    body: [
      [
        'Conversation API',
        'Tue Nov 15 2016 11:09:03 GMT+0000 (UTC)',
        {
          url: '/edit',
          title: 'Edit Latest Revision',
        },
        'Draft',
      ],
      [
        'Conversation Overview',
        'Mon Nov 14 2016 03:22:12 GMT+0000 (UTC)',
        {
          url: '/edit',
          title: 'Edit Latest Revision',
        },
        'Draft',
      ],
      [
        'Python SDK',
        'Fri Nov 11 2016 12:12:01 GMT+0000 (UTC)',
        {
          url: '/edit',
          title: 'Edit Latest Revision',
        },
        'Draft',
      ],
      [
        'News Intelligence',
        'Wed Oct 26 2016 11:31:26 GMT+0000 (UTC)',
        {
          url: '/edit',
          title: 'Edit Latest Revision',
        },
        'Approved',
      ],
      [
        'Cognitive Head Hunter',
        'Wed Oct 26 2016 18:42:40 GMT+0000 (UTC)',
        {
          url: '/edit',
          title: 'Edit Latest Revision',
        },
        'Needs Approval',
      ],
    ],
  },
<<<<<<< HEAD
  contentData: {
    name: 'Careers',
    description: 'A section realted to joining Watson and what the culture of Watson is about',
    buttons: [
      {
        url: '/add',
        title: 'Add',
      },
      {
        url: '/view',
        title: 'View',
      },
    ],
=======
  alertData: {
    for: '00eef724-7cbd-47f5-a735-630510f39711',
    value: 'Oops! The email or password you entered is incorrect. Please try again.',
>>>>>>> f1061929
  },
};<|MERGE_RESOLUTION|>--- conflicted
+++ resolved
@@ -63,7 +63,6 @@
       ],
     ],
   },
-<<<<<<< HEAD
   contentData: {
     name: 'Careers',
     description: 'A section realted to joining Watson and what the culture of Watson is about',
@@ -77,10 +76,9 @@
         title: 'View',
       },
     ],
-=======
+  },
   alertData: {
     for: '00eef724-7cbd-47f5-a735-630510f39711',
     value: 'Oops! The email or password you entered is incorrect. Please try again.',
->>>>>>> f1061929
   },
 };