--- conflicted
+++ resolved
@@ -9,11 +9,8 @@
 const multipart = require('connect-multiparty');
 const uuid = require('uuid');
 const _ = require('lodash');
-<<<<<<< HEAD
 const path = require('path');
-=======
 const isUUID = require('validator/lib/isUUID');
->>>>>>> 37b97b32
 
 const utils = require('../utils');
 const database = require('../database');
