--- conflicted
+++ resolved
@@ -64,15 +64,9 @@
         .select('*')
         .from(`content-type--${type.id}`)
         .orderBy('id', 'DESC')
-<<<<<<< HEAD
         .orderBy('revision', 'DESC').then(rws => {
           // add itentifier to each row
           const rows = utils.routes.identifier(rws, type);
-=======
-	.orderBy('revision', 'DESC').then(rws => {
-	  // add itentifier to each row
-	  const rows = utils.routes.identifier(rws, type);
->>>>>>> 83462b57
 
           res.render('content/landing', {
             title: config.content.base,
@@ -152,13 +146,8 @@
         .select('*')
         .from(`content-type--${type.id}`)
         .where('id', req.params.id)
-<<<<<<< HEAD
         .orderBy('revision', 'DESC').then(rws => {
           if (rws.length < 1) {
-=======
-	.orderBy('revision', 'DESC').then(rws => {
-	  if (rws.length < 1) {
->>>>>>> 83462b57
             _.set(req.session, '404', {
               message: config.content.messages.missing.id.replace('%type', req.params.type).replace('%id', req.params.id),
               safe: `/${config.content.base}/${req.params.type}`,
@@ -167,13 +156,8 @@
             return next();
           }
 
-<<<<<<< HEAD
           // add itentifier to each row
           const rows = utils.routes.identifier(rws, type);
-=======
-	  // add itentifier to each row
-	  const rows = utils.routes.identifier(rws, type);
->>>>>>> 83462b57
 
           res.render('content/content', {
             title: config.content.messages.content.title.replace('%id', req.params.id),
@@ -215,13 +199,8 @@
         .select('*')
         .from(`content-type--${type.id}`)
         .where('revision', req.params.revision)
-<<<<<<< HEAD
         .orderBy('revision', 'DESC').then(rws => {
           if (rws.length < 1) {
-=======
-	.orderBy('revision', 'DESC').then(rws => {
-	  if (rws.length < 1) {
->>>>>>> 83462b57
             _.set(req.session, '404', {
               message: config.content.messages.missing.revision.replace('%revision', req.params.revision).replace('%type', req.params.type).replace('%id', req.params.id),
               safe: `/${config.content.base}/${req.params.type}`,
@@ -230,13 +209,8 @@
             return next();
           }
 
-<<<<<<< HEAD
           // add itentifier to each row
           const rows = utils.routes.identifier(rws, type);
-=======
-	  // add itentifier to each row
-	  const rows = utils.routes.identifier(rws, type);
->>>>>>> 83462b57
 
           res.render('content/content', {
             title: config.content.messages.revisions.title.replace('%revision', req.params.revision).replace('%id', req.params.id),
@@ -386,7 +360,7 @@
       }
 
       if (req.body.submit === 'Save Revision') {
-	check = 'save';
+        check = 'save';
       }
 
       // Validation
@@ -417,24 +391,24 @@
         const rev = {
           approval,
         };
-	const self = workflow.steps[approval].hasOwnProperty('self') && workflow.steps[approval].self === true;
-
-	if (self) {
-	  rev.approval++;
+        const self = workflow.steps[approval].hasOwnProperty('self') && workflow.steps[approval].self === true;
+
+        if (self) {
+          rev.approval++;
         }
 
-	if (check === 'publish') {
-	  if (self) {
-	    request.body['comment-textarea'] = 'Self published';
-	    request.body['action--select'] = 'self-published';
-	  }
-	  else {
-	    request.body['comment-textarea'] = 'content submitted';
-	    request.body['action--select'] = 'submit';
-	  }
+        if (check === 'publish') {
+          if (self) {
+            request.body['comment-textarea'] = 'Self published';
+            request.body['action--select'] = 'self-published';
+          }
+          else {
+            request.body['comment-textarea'] = 'content submitted';
+            request.body['action--select'] = 'submit';
+          }
         }
 
-	audits = workflows.audits(rev, workflow, request);
+        audits = workflows.audits(rev, workflow, request);
 
         const data = utils.format(req.body);
 
