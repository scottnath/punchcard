'use strict';

const utils = require('./utils');
const database = require('../database');

/*
 * Follows returned items from the DB to retrieve their actual content
 *
 * @param {object} query - Request queries
 * @param {array} rows - Database rows of content
 * @param {array} models - Object of all content types
 * @param {array} total - Total rows selected
 * @param {object} organize - Organized object for use in pagination
 * @param {function} trx - Database transaction object
 *
 * @returns {object} - All items with attributes and the pagination for the items
 */
<<<<<<< HEAD
const follow = (query, rows, models, total, organize) => {
  return database.transaction(trx => {
    const items = rows.map(row => {
      const type = models.find(model => {
        return model.id === row['type-slug'];
=======
const follower = (query, rows, types, total, organize, trx) => {
  const items = rows.map(row => {
    const type = types.find(model => {
      return model.id === row['type-slug'];
    });

    if (typeof type === 'undefined') {
      return new Promise(res => {
        res({});
>>>>>>> b382d6e7
      });
    }

    return utils.one(query, row.id, type.attributes, trx);
  });

<<<<<<< HEAD
      return utils.one(query, row.id, type.attributes, models, trx);
    });
=======
  return Promise.all(items).then(all => {
    const formatted = {
      items: all,
      pages: utils.page('api', organize, total[0].count),
    };
>>>>>>> b382d6e7

    return formatted;
  });
};

/*
 * Checks whether knex transaction exists, creates if doesn't
 *
 * @param {object} query - Request queries
 * @param {array} rows - Database rows of content
 * @param {array} types - Object of all content types
 * @param {array} total - Total rows selected
 * @param {object} organize - Organized object for use in pagination
 * @param {function} trx - Database transaction object
 *
 * @returns {object} - All items with attributes and the pagination for the items
 */
const follow = (query, rows, types, total, organize, trx) => {
  if (!trx) {
    return database.transaction(transaction => {
      return follower(query, rows, types, total, organize, transaction);
    });
  }

  return follower(query, rows, types, total, organize, trx);
};

module.exports = follow;<|MERGE_RESOLUTION|>--- conflicted
+++ resolved
@@ -8,20 +8,13 @@
  *
  * @param {object} query - Request queries
  * @param {array} rows - Database rows of content
- * @param {array} models - Object of all content types
+ * @param {array} types - Object of all content types
  * @param {array} total - Total rows selected
  * @param {object} organize - Organized object for use in pagination
  * @param {function} trx - Database transaction object
  *
  * @returns {object} - All items with attributes and the pagination for the items
  */
-<<<<<<< HEAD
-const follow = (query, rows, models, total, organize) => {
-  return database.transaction(trx => {
-    const items = rows.map(row => {
-      const type = models.find(model => {
-        return model.id === row['type-slug'];
-=======
 const follower = (query, rows, types, total, organize, trx) => {
   const items = rows.map(row => {
     const type = types.find(model => {
@@ -31,23 +24,17 @@
     if (typeof type === 'undefined') {
       return new Promise(res => {
         res({});
->>>>>>> b382d6e7
       });
     }
 
-    return utils.one(query, row.id, type.attributes, trx);
+    return utils.one(query, row.id, type.attributes, types, trx);
   });
 
-<<<<<<< HEAD
-      return utils.one(query, row.id, type.attributes, models, trx);
-    });
-=======
   return Promise.all(items).then(all => {
     const formatted = {
       items: all,
       pages: utils.page('api', organize, total[0].count),
     };
->>>>>>> b382d6e7
 
     return formatted;
   });
