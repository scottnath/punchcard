'use strict';

const _ = require('lodash');
const Promise = require('bluebird');

const utils = require('./utils');
const follow = require('./follow');
const database = require('../database');

/*
 * Determines Content Types and Content Type Keys
 *
 * @param {object} app - An Express app
 *
 * @returns {object} types - An object containing `key` of Content Type keys and `types` of all Content Types
 */
const types = app => {
  let cts = _.cloneDeep(app.get('content-types')).map(ct => {
    const type = {};

    Object.keys(ct).forEach(attr => {
      if (attr !== 'attributes') {
        type[attr] = ct[attr];
      }
    });

    return type;
  });
  const ctKeys = Object.keys(cts[0]).sort().filter(key => {
    if (key === 'name') {
      return false;
    }

    return true;
  });
  ctKeys.unshift('name');

  cts = cts.map(ct => {
    const type = ct;
    type.meta = {
      url: `/api/types/${ct.id}`,
    };

    delete type.workflow;
    delete type.identifier;

    return type;
  });

  return {
    keys: ctKeys,
    all: cts,
  };
};

/*
 *  API for all Content
 *
 * @param {object} query - Request queries
 * @param {array} models - Object of all content types
 *
 * @returns {object} - All items and the pagination for the items
 */
// TODO: Return error if no items are found
const all = (query, models) => {
  const organize = utils.organize(query);

  return database.transaction(trx => {
    const results = trx('live').select('*');

    if (query.key) {
      results.where({
        key: query.key,
      });
    }
    else if (query.key_slug) { // eslint-disable-line camelcase
      results.where({
        'key-slug': query.key_slug, // eslint-disable-line camelcase
      });
    }

    return results.orderBy(organize.sort.by, organize.sort.dir).offset(organize.page.offset).limit(organize.page.limit).then(rows => {
      return trx('live').count('id').then(total => {
        if (query.follow) {
          return follow(query, rows, models, total, organize, trx);
        }

<<<<<<< HEAD
      return utils.format(rows, '', models, query).then(formatted => {
        return {
          items: formatted,
          pages: utils.page('api', organize, total[0].count),
        };
=======
        const formatted = {
          items: utils.format(rows),
          pages: utils.page('api', organize, total[0].count),
        };

        return formatted;
>>>>>>> b382d6e7
      });
    });
  });
};

/*
 *  API for all Content Types
 *
 * @param {object} query - Request queries
 * @param {object} cts - Content types
 *
 * @returns {object} - All items and the pagination for the items
 */
// TODO: Return error if no items are found
const content = (query, cts) => {
  const organize = utils.organize(query, cts.keys);
  const pages = utils.page('api/types', organize, cts.all.length);

  const items = _.sortBy(cts.all, o => {
    return o[organize.sort.by];
  });

  if (organize.sort.dir === 'desc') {
    items.reverse();
  }

  const results = _.cloneDeep(items).slice(organize.page.offset, organize.page.offset + organize.page.limit);

  return Promise.map(results, ct => {
    return database('live').count('id').where({
      'type-slug': ct.id,
    }).then(total => {
      const type = ct;
      type.meta.count = parseInt(total[0].count, 10);

      return type;
    });
  }).then(formatted => {
    return {
      items: formatted,
      pages,
    };
  });
};

/*
 *  API for all Content of a given Type
 *
 * @param {object} query - Request queries
 * @param {object} model - The content type model
 * @param {array} models - Object of all content types
 *
 * @returns {object} - All items and the pagination for the items
 */
// TODO: Return error if no items are found
const ofType = (query, model, models) => {
  const organize = utils.organize(query);
  let attrs = [];

  if (model.hasOwnProperty('attributes')) {
    attrs = model.attributes;
  }

  const where = {
    'type-slug': model.id,
  };

  if (query.key) {
    where.key = query.key;
  }
  else if (query.key_slug) { // eslint-disable-line camelcase
    where['key-slug'] = query.key_slug; // eslint-disable-line camelcase
  }

<<<<<<< HEAD
  return database('live').select('*').where(where).orderBy(organize.sort.by, organize.sort.dir).offset(organize.page.offset).limit(organize.page.limit).then(rows => {
    return database('live').where({
      'type-slug': model.id,
    }).count('id').then(total => {
      if (query.follow) {
        return follow(query, rows, models, total, organize);
      }

      return utils.format(rows, attrs, models, query).then(formatted => {
        return {
          items: formatted,
          pages: utils.page('api', organize, total[0].count),
        };
=======
  return database.transaction(trx => {
    return trx('live').select('*').where(where).orderBy(organize.sort.by, organize.sort.dir).offset(organize.page.offset).limit(organize.page.limit).then(rows => {
      return trx('live').where({
        'type-slug': type.id,
      }).count('id').then(total => {
        if (query.follow) {
          return follow(query, rows, [type], total, organize, trx);
        }

        const formatted = {
          items: utils.format(rows),
          pages: utils.page('api', organize, total[0].count),
        };

        return formatted;
>>>>>>> b382d6e7
      });
    });
  });
};

/*
 *  A Specific Piece of Content
 *
 * @param {object} query - Request queries
 * @param {string} id - The GUID to search
 * @param {array} model - Array of content type attributes
 *
 * @returns {object} - All items and the pagination for the items
 */
// TODO: Return error if no items are found
const one = (query, id, model, models) => {
  return utils.one(query, id, model, models);
};

module.exports = {
  types,
  all,
  content,
  ofType,
  one,
};<|MERGE_RESOLUTION|>--- conflicted
+++ resolved
@@ -64,6 +64,7 @@
 // TODO: Return error if no items are found
 const all = (query, models) => {
   const organize = utils.organize(query);
+  const mods = _.cloneDeep(models) || [];
 
   return database.transaction(trx => {
     const results = trx('live').select('*');
@@ -82,23 +83,15 @@
     return results.orderBy(organize.sort.by, organize.sort.dir).offset(organize.page.offset).limit(organize.page.limit).then(rows => {
       return trx('live').count('id').then(total => {
         if (query.follow) {
-          return follow(query, rows, models, total, organize, trx);
+          return follow(query, rows, mods, total, organize, trx);
         }
 
-<<<<<<< HEAD
-      return utils.format(rows, '', models, query).then(formatted => {
-        return {
-          items: formatted,
-          pages: utils.page('api', organize, total[0].count),
-        };
-=======
-        const formatted = {
-          items: utils.format(rows),
-          pages: utils.page('api', organize, total[0].count),
-        };
-
-        return formatted;
->>>>>>> b382d6e7
+        return utils.format(rows, '', mods, query, trx).then(formatted => {
+          return {
+            items: formatted,
+            pages: utils.page('api', organize, total[0].count),
+          };
+        });
       });
     });
   });
@@ -156,6 +149,7 @@
 // TODO: Return error if no items are found
 const ofType = (query, model, models) => {
   const organize = utils.organize(query);
+  const mods = _.cloneDeep(models) || [];
   let attrs = [];
 
   if (model.hasOwnProperty('attributes')) {
@@ -173,37 +167,21 @@
     where['key-slug'] = query.key_slug; // eslint-disable-line camelcase
   }
 
-<<<<<<< HEAD
-  return database('live').select('*').where(where).orderBy(organize.sort.by, organize.sort.dir).offset(organize.page.offset).limit(organize.page.limit).then(rows => {
-    return database('live').where({
-      'type-slug': model.id,
-    }).count('id').then(total => {
-      if (query.follow) {
-        return follow(query, rows, models, total, organize);
-      }
-
-      return utils.format(rows, attrs, models, query).then(formatted => {
-        return {
-          items: formatted,
-          pages: utils.page('api', organize, total[0].count),
-        };
-=======
   return database.transaction(trx => {
     return trx('live').select('*').where(where).orderBy(organize.sort.by, organize.sort.dir).offset(organize.page.offset).limit(organize.page.limit).then(rows => {
       return trx('live').where({
-        'type-slug': type.id,
+        'type-slug': model.id,
       }).count('id').then(total => {
         if (query.follow) {
-          return follow(query, rows, [type], total, organize, trx);
+          return follow(query, rows, mods, total, organize, trx);
         }
 
-        const formatted = {
-          items: utils.format(rows),
-          pages: utils.page('api', organize, total[0].count),
-        };
-
-        return formatted;
->>>>>>> b382d6e7
+        return utils.format(rows, attrs, mods, query, trx).then(formatted => {
+          return {
+            items: formatted,
+            pages: utils.page('api', organize, total[0].count),
+          };
+        });
       });
     });
   });
@@ -220,7 +198,12 @@
  */
 // TODO: Return error if no items are found
 const one = (query, id, model, models) => {
-  return utils.one(query, id, model, models);
+  const params = _.cloneDeep(query) || {};
+  params.follow = true;
+
+  return database.transaction(trx => {
+    return utils.one(params, id, model, models, trx);
+  });
 };
 
 module.exports = {
