'use strict';

/**
 * @fileoverview User routing functions
 *
 */
const config = require('config');
const _ = require('lodash');
const types = require('punchcard-content-types');
<<<<<<< HEAD
=======
const bcrypt = require('bcrypt-nodejs');
>>>>>>> ccec680d

const database = require('../database');
const model = require('./model');
const utils = require('../utils');

const setup = (req, res, next) => {
  console.log('SETUP baby!');
  const errors = _.get(req.session, 'form.users.save.errors', {});
  const values = _.get(req.session, 'form.users.save.content', {});
  const merged = req.app.get('users-create-model') || {};
  const cfg = _.cloneDeep(config.users);
  delete cfg.actions.delete;

  return database.select('*').from('users').then(rows => {
    // if any users in DB, we redirect to the top
    if (rows.length > 1) {
      return res.redirect('/');
    }

    return types.only('users-create', values, [merged], config).then(only => {
      return types.form(only, errors, config).then(form => {
        return res.render('users/add', {
          title: config.users.setup.title,
          form,
          action: `/${config.users.base}/${config.users.actions.save}`,
          config: cfg,
          button: config.users.actions.save,
          setup: true,
        });
      });
    });
  })
  .catch(e => {
    const err = {
      message: e.message,
      safe: `/${config.users.base}`,
      status: 500,
    };

    return next(err);
  });
};

/**
 * All Users Landing page
 * @param {object} req - HTTP Request
 * @param {object} res - HTTP Response
 * @param {object} next - Express callback
 *
 */
const all = (req, res, next) => {
  database.select('*').from('users').then(rows => {
    res.render('users/all', {
      title: config.users.base,
      users: rows,
      config: config.users,
    });
  })
  .catch(error => {
    next(error);
  });
};

/**
 * Add a new User
 * @param {object} req - HTTP Request
 * @param {object} res - HTTP Response
 * @param {object} next - Express callback
 *
 * @returns {promise} content-types promise
 */
const add = (req, res, next) => {
  const errors = _.get(req.session, 'form.users.save.errors', {});
  const values = _.get(req.session, 'form.users.save.content', {});
  const merged = req.app.get('users-model') || {};
  const cfg = _.cloneDeep(config.users);
  delete cfg.actions.delete;

  _.unset(req.session, 'form.users.save');

  return types.only('users', values, [merged], config).then(only => {
    return types.form(only, errors, config).then(form => {
      res.render('users/add', {
        form,
        action: `/${config.users.base}/${config.users.actions.save}`,
        config: cfg,
        structure: model.structure,
        button: config.users.actions.save,
      });
    });
  }).catch(e => {
    const err = {
      message: e.message,
      safe: `/${config.users.base}`,
      status: 500,
    };

    return next(err);
  });
};

/**
 * View/edit a User
 * @param {object} req - HTTP Request
 * @param {object} res - HTTP Response
 * @param {object} next - Express callback
 *
 * @returns {promise} resolves/rejects promise
 */
const one = (req, res, next) => {
  const id = _.get(req.session, 'form.users.edit.id', null);
  const errors = _.get(req.session, 'form.users.save.errors', {});
  const values = _.get(req.session, 'form.users.save.content', {});
  const merged = req.app.get('users-model') || {};

  _.unset(req.session, 'form.users.edit');
  _.unset(req.session, 'form.users.save');

  // something went wrong on save of existing user:
  if (Object.keys(values).length > 0 && id) {
    // add the previous session data back in
    _.set(req.session, 'form.users.edit', {
      id,
    });

    // grab the edit form and inject errors and values from req.session
    return types.only('users', values, [merged], config).then(only => {
      return types.form(only, errors, config).then(form => {
        res.render('users/one', {
          form,
          action: `/${config.users.base}/${config.users.actions.save}`,
          config: config.users,
          structure: model.structure,
          button: config.users.actions.update,
        });

        return true;
      });
    });
  }

  // grab the application from the database
  return database('users').where({
    id: req.params.id,
  }).then(rows => {
    // application not in database; send to 404
    if (rows.length < 1) {
      const err = {
        message: config.users.messages.missing.id.replace('%id', req.params.id),
        safe: `/${config.users.base}`,
        status: 404,
      };

      return next(err);
    }

    const user = rows[0];

    // add session data for this application
    _.set(req.session, 'form.users.edit', {
      id: user.id,
    });

    const data = {
      'email': {
        'email': {
          'value': user.email,
        },
      },
      'role': {
        'select': {
          'value': user.role,
        },
      },
    };

    return types.only('users', data, [merged], config);
  }).then(only => {
    return types.form(only, null, config);
  }).then(form => {
    res.render('users/one', {
      form,
      action: `/${config.users.base}/${config.users.actions.save}`,
      config: config.users,
      button: config.users.actions.update,
    });


    return true;
  }).catch(e => {
    const err = {
      message: e.message,
      safe: `/${config.users.base}`,
      status: 404,
    };

    return next(err);
  });
};

/**
 * Save/delete a user
 * @param {object} req - HTTP Request
 * @param {object} res - HTTP Response
 * @param {object} next - Express callback
 *
 * @returns {promise} database promise
 */
const save = (req, res, next) => {
  const id = _.get(req.session, 'form.users.edit.id', null);
  const referrer = (_.get(req.session, 'referrer') || req.get('Referrer')) || `/${config.users.base}`;
  const merged = req.app.get('users-model') || {};

  // user hit delete button
  if (req.body.submit === config.users.actions.delete && id) {
    return database('users').where('id', '=', id).del().then(() => {
      _.unset(req.session, 'form.users.edit');
      _.unset(req.session, 'form.users.save');

      res.redirect(`/${config.users.base}`);

      return true;
    }).catch(e => {
      const err = {
        message: e.message,
        safe: `/${config.users.base}`,
        status: 500,
      };

      return next(err);
    });
  }

  // Validation
  const validated = types.form.validate(req.body, merged, 'save');

  if (validated === true) {
    const data = {
      'email': req.body['email--email'],
      'role': req.body['role--select'],
    };

    if (req.body['password--password'] !== '') {
      data.password = bcrypt.hashSync(req.body['password--password']);
    }

    // `update` is for the Edit form
    if (req.body.submit === config.users.actions.update && id !== null) {
      return database('users').where('id', '=', id).update(data).then(() => {
        _.unset(req.session, 'form.users.edit');
        _.unset(req.session, 'form.users.save');

        res.redirect(`/${config.users.base}`);

        return true;
      }).catch(e => {
        const err = {
          message: e.message,
          safe: `/${config.users.base}`,
          status: 500,
        };

        return next(err);
      });
    }

    return database('users').insert(data).then(() => {
      _.unset(req.session, 'form.users.save');

      res.redirect(`/${config.users.base}`);

      return true;
    }).catch(e => {
      const err = {
        message: e.message,
        safe: `/${config.users.base}`,
        status: 500,
      };

      return next(err);
    });
  }

  _.set(req.session, 'form.users.save', {
    errors: validated,
    content: utils.format(req.body),
  });

  return res.redirect(referrer);
};

module.exports = {
  setup,
  all,
  add,
  one,
  save,
};<|MERGE_RESOLUTION|>--- conflicted
+++ resolved
@@ -7,10 +7,7 @@
 const config = require('config');
 const _ = require('lodash');
 const types = require('punchcard-content-types');
-<<<<<<< HEAD
-=======
 const bcrypt = require('bcrypt-nodejs');
->>>>>>> ccec680d
 
 const database = require('../database');
 const model = require('./model');
