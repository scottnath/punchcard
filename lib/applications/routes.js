--- conflicted
+++ resolved
@@ -249,23 +249,12 @@
       _.unset(req.session, 'form.applications.save');
 
       // remove this app from apps object
-<<<<<<< HEAD
-      apps = apps.map(app => {
-        if (app.id === id) {
-          return null;
-        }
-
-        return app;
-      }).filter(app => {
-        return app !== null;
-=======
       apps = apps.filter(app => {
         if (app.id === id) {
           return false;
         }
 
         return true;
->>>>>>> 69980430
       });
 
       // replace apps in the application's settings
