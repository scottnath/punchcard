--- conflicted
+++ resolved
@@ -6,12 +6,6 @@
 const express = require('express');
 const config = require('config');
 
-<<<<<<< HEAD
-const users = require('./lib/users');
-const indexRoutes = require('./lib/routes/index');
-const contentTypesRoutes = require('./lib/routes/content-types');
-=======
->>>>>>> 6a6e3aa9
 const init = require('./lib/init');
 const routes = require('./lib/routes');
 
@@ -19,67 +13,8 @@
 
 // Initialize the Database
 const initApp = () => {
-<<<<<<< HEAD
-  return init(application).then(initialized => {
-    const app = initialized;
-
-    /*
-      @name home page route
-      @description create route for the site landing page
-     */
-    app.use('/', indexRoutes);
-
-    /*
-      @name content types route
-      @description create routes for all content type configurations in ./content-types
-     */
-    app.use('/content', contentTypesRoutes);
-
-    /*
-      @name users route
-      @description create routes for users
-     */
-    app.use('/users', users.routes);
-
-    /*
-      @name 404
-      @description catch 404 and forward to error handler
-     */
-    app.use((req, res, next) => {
-      const err = new Error('Not Found');
-      err.status = 404;
-      next(err);
-    });
-
-    // error handlers
-
-    // development error handler
-    // will print stacktrace
-    if (app.get('env') === 'development') {
-      app.use((err, req, res) => {
-        res.status(err.status || 500);
-        res.render('error', {
-          message: err.message,
-          error: err,
-        });
-      });
-    }
-
-    // production error handler
-    // no stacktraces leaked to user
-    app.use((err, req, res) => {
-      res.status(err.status || 500);
-      res.render('error', {
-        message: err.message,
-        error: {},
-      });
-    });
-
-    return app;
-=======
   return init(application).then(app => {
     return routes(app);
->>>>>>> 6a6e3aa9
   }).catch(e => {
     throw new Error(e);
   });
