'use strict';

/**
 * @fileoverview Punchcard CMS Init
 */
const express = require('express');
const config = require('config');

const users = require('./lib/users');
const indexRoutes = require('./lib/routes/index');
const contentTypesRoutes = require('./lib/routes/content-types');

<<<<<<< HEAD
let app = express();

app = session(app);

// Nunjucks templating setup
const views = [
  path.join(process.cwd(), 'views'),
  path.join(process.cwd(), 'templates'),
  path.join(__dirname, 'views'),
  path.join(__dirname, 'templates'),
];

nunjucks.configure(views, {
  'autoescape': true,
  'express': app,
});
app.set('view engine', 'html');


// TODO: where does `dev` come from; should control with config
app.use(logger('dev'));
app.use(bodyParser.json());
app.use(bodyParser.urlencoded({ extended: false }));
app.use(express.static(path.join(process.cwd(), 'public')));

/*
  @name sitewide persistent variables
  @description create variables which will work in any route
 */
app.locals.siteName = 'Punchcard CMS';
app.locals.contentTypesConfig = config.contentTypes;
contentTypes().then(types => {
  // make content type object available to entire express app
  app.locals.contentTypesNames = types;

  return;
}).catch(err => {
  console.error(err);
});

/*
  @name home page route
  @description create route for the site landing page
 */
app.use('/', indexRoutes);

/*
  @name content types route
  @description create routes for all content type configurations in ./content-types
 */
app.use('/content', contentTypesRoutes);

/*
  @name users route
  @description create routes for users
 */
app.use('/users', users.userRoutes);

// TEMP: will be removed when we have a table-making process
users.checkUserTable();

/*
  @name 404
  @description catch 404 and forward to error handler
 */
app.use((req, res, next) => {
  const err = new Error('Not Found');
  err.status = 404;
  next(err);
});

// error handlers
=======
const init = require('./lib/init');

const application = express();

// Initialize the Database
const initApp = () => {
  return init(application).then(initialized => {
    const app = initialized;

    /*
      @name home page route
      @description create route for the site landing page
     */
    app.use('/', indexRoutes);

    /*
      @name content types route
      @description create routes for all content type configurations in ./content-types
     */
    app.use('/content', contentTypesRoutes);

    /*
      @name 404
      @description catch 404 and forward to error handler
     */
    app.use((req, res, next) => {
      const err = new Error('Not Found');
      err.status = 404;
      next(err);
    });
>>>>>>> a30e5c2e

    // error handlers

    // development error handler
    // will print stacktrace
    if (app.get('env') === 'development') {
      app.use((err, req, res) => {
        res.status(err.status || 500);
        res.render('error', {
          message: err.message,
          error: err,
        });
      });
    }

    // production error handler
    // no stacktraces leaked to user
    app.use((err, req, res) => {
      res.status(err.status || 500);
      res.render('error', {
        message: err.message,
        error: {},
      });
    });

    return app;
  }).catch(e => {
    throw new Error(e);
  });
};

/*
  @description run the server if and only if this file is being run directly
 */
if (!module.parent) {
  initApp().then(app => {
    app.listen(config.env.port, () => {
      console.log(`Server starting on ${config.env.url}`);
    });
  });
}

module.exports = initApp;<|MERGE_RESOLUTION|>--- conflicted
+++ resolved
@@ -9,81 +9,6 @@
 const users = require('./lib/users');
 const indexRoutes = require('./lib/routes/index');
 const contentTypesRoutes = require('./lib/routes/content-types');
-
-<<<<<<< HEAD
-let app = express();
-
-app = session(app);
-
-// Nunjucks templating setup
-const views = [
-  path.join(process.cwd(), 'views'),
-  path.join(process.cwd(), 'templates'),
-  path.join(__dirname, 'views'),
-  path.join(__dirname, 'templates'),
-];
-
-nunjucks.configure(views, {
-  'autoescape': true,
-  'express': app,
-});
-app.set('view engine', 'html');
-
-
-// TODO: where does `dev` come from; should control with config
-app.use(logger('dev'));
-app.use(bodyParser.json());
-app.use(bodyParser.urlencoded({ extended: false }));
-app.use(express.static(path.join(process.cwd(), 'public')));
-
-/*
-  @name sitewide persistent variables
-  @description create variables which will work in any route
- */
-app.locals.siteName = 'Punchcard CMS';
-app.locals.contentTypesConfig = config.contentTypes;
-contentTypes().then(types => {
-  // make content type object available to entire express app
-  app.locals.contentTypesNames = types;
-
-  return;
-}).catch(err => {
-  console.error(err);
-});
-
-/*
-  @name home page route
-  @description create route for the site landing page
- */
-app.use('/', indexRoutes);
-
-/*
-  @name content types route
-  @description create routes for all content type configurations in ./content-types
- */
-app.use('/content', contentTypesRoutes);
-
-/*
-  @name users route
-  @description create routes for users
- */
-app.use('/users', users.userRoutes);
-
-// TEMP: will be removed when we have a table-making process
-users.checkUserTable();
-
-/*
-  @name 404
-  @description catch 404 and forward to error handler
- */
-app.use((req, res, next) => {
-  const err = new Error('Not Found');
-  err.status = 404;
-  next(err);
-});
-
-// error handlers
-=======
 const init = require('./lib/init');
 
 const application = express();
@@ -106,6 +31,15 @@
     app.use('/content', contentTypesRoutes);
 
     /*
+      @name users route
+      @description create routes for users
+     */
+    app.use('/users', users.userRoutes);
+
+    // TEMP: will be removed when we have a table-making process
+    users.checkUserTable();
+
+    /*
       @name 404
       @description catch 404 and forward to error handler
      */
@@ -114,7 +48,6 @@
       err.status = 404;
       next(err);
     });
->>>>>>> a30e5c2e
 
     // error handlers
 
