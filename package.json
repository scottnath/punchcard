--- conflicted
+++ resolved
@@ -67,27 +67,17 @@
     "nunjucks": "^2.3.0",
     "passport": "^0.3.2",
     "passport-local": "^1.0.0",
-<<<<<<< HEAD
-    "pg": "^4.5.2",
-    "punchcard-content-types": "git+ssh://git@github.com/scottnath/content-types.git#feature/required-inputs",
-=======
     "pg": "^4.5.6",
     "punchcard-content-types": "^0.5.2",
->>>>>>> f9fdfc5a
     "serve-favicon": "^2.3.0",
     "uuid": "^2.0.2"
   },
   "devDependencies": {
-<<<<<<< HEAD
-    "ava": "^0.15.1",
+    "ava": "^0.15.2",
     "breakpoint-sass": "^2.7.0",
     "coveralls": "^2.11.9",
+    "ghooks": "^1.2.3",
     "gulp": "^3.9.1",
-=======
-    "ava": "^0.15.2",
-    "coveralls": "^2.11.9",
-    "ghooks": "^1.2.3",
->>>>>>> f9fdfc5a
     "input-plugin-email": "0.1.0",
     "input-plugin-text": "0.0.5",
     "input-plugin-textarea": "0.0.1",
