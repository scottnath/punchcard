{
  "name": "punchcard-cms",
  "description": "Node-based content management system",
  "version": "0.0.0",
  "main": "index.js",
  "keywords": [
    "punchcard-cms",
    "content",
    "form",
    "cms",
    "eyeglass-module"
  ],
  "eyeglass": {
    "exports": "lib/eyeglass-exports.js",
    "name": "punchcard",
    "needs": "^0.8.3"
  },
  "scripts": {
    "pretest": "npm run lint",
    "test": "NODE_APP_INSTANCE=test npm run nyc",
    "posttest": "gulp build",
    "debug": "nodemon -e html,js --inspect ./index.js",
    "start": "nodemon -e html,js ./index.js",
    "lint": "gulp lint",
    "ava:watch": "NODE_ENV=test NODE_CONFIG_DIR=../config ava --watch",
    "ava": "NODE_ENV=test NODE_CONFIG_DIR=../config ava",
    "nyc": "nyc --all npm run ava",
    "dev:database": "postgres -D /usr/local/var/postgres",
    "dev:start": "gulp",
    "dev": "npm run dev:database & npm run dev:start",
    "coverage": "nyc report --reporter=text-lcov | coveralls",
    "semantic-release": "semantic-release pre && npm publish && semantic-release post",
    "reparo": "reparo -b master"
  },
  "repository": {
    "type": "git",
    "url": "git+https://github.com/punchcard-cms/punchcard.git"
  },
  "contributors": [
    "Rachel White <whiter@us.ibm.com>",
    "Sam Richard <snugug@us.ibm.com>",
    "Scott Nath <snath@us.ibm.com>",
    "Ayush Gupta <ayush2k@gmail.com>"
  ],
  "license": "Apache-2.0",
  "dependencies": {
    "acl": "^0.4.9",
    "bcrypt-nodejs": "0.0.3",
    "body-parser": "^1.17.2",
    "breakpoint-sass": "^2.7.1",
    "cfenv": "^1.0.3",
    "config": "^1.20.4",
    "connect-ensure-login": "^0.1.1",
    "connect-multiparty": "^2.0.0",
    "connect-session-knex": "^1.0.23",
    "debug": "^2.6.8",
    "express": "^4.15.3",
    "express-session": "^1.15.3",
    "ibm-design-colors": "^2.0.4",
    "input-plugin-checkbox": "^0.3.1",
    "input-plugin-email": "^0.2.0",
    "input-plugin-file": "^1.2.1",
    "input-plugin-password": "^0.1.4",
    "input-plugin-quote": "^0.2.2",
    "input-plugin-radio": "^0.2.3",
    "input-plugin-select": "^0.3.0",
    "input-plugin-text": "^0.1.3",
    "input-plugin-textarea": "^0.1.3",
    "input-plugin-url": "^0.3.0",
    "js-yaml": "^3.6.1",
    "knex": "^0.13.0",
    "lodash": "^4.17.2",
    "map-stream": "^0.0.6",
    "mkdirp": "^0.5.1",
    "modularscale-sass": "^2.1.1",
    "moment": "^2.15.0",
    "moment-timezone": "^0.5.4",
    "morgan": "^1.8.2",
    "multer": "^1.2.1",
    "multiparty": "^4.1.2",
    "node-dir": "^0.1.17",
    "node-schedule": "^1.2.3",
    "nodemon": "^1.10.0",
    "nunjucks": "^3.0.1",
    "passport": "^0.3.2",
    "passport-local": "^1.0.0",
    "pg": "^6.2.3",
    "punchcard-content-types": "^6.1.15",
    "request": "^2.75.0",
    "sass-toolkit": "^2.10.0",
    "serve-favicon": "^2.3.0",
    "stream-from-array": "^1.0.0",
    "underscore.string": "^3.3.4",
    "url-join": "^2.0.2",
    "uuid": "^2.0.2",
    "validator": "^6.0.0",
    "vinyl": "^2.0.0",
    "vinyl-fs": "^2.4.4"
  },
  "devDependencies": {
    "ava": "^0.16.0",
    "coveralls": "^2.13.1",
    "del": "^2.2.2",
    "eslint-config-punchcard": "^1.1.1",
    "ghooks": "^2.0.0",
    "gulp": "^3.9.1",
    "input-plugin-file": "^1.1.0",
    "lorem-ipsum": "^1.0.3",
    "mock-express-response": "^0.1.2",
<<<<<<< HEAD
    "nock": "^9.0.12",
    "node-mocks-http": "^1.5.3",
=======
    "nock": "^9.0.0",
    "node-mocks-http": "^1.6.3",
>>>>>>> 9ede5e0d
    "nyc": "^10.0.0",
    "punchcard-commit-msg": "^1.0.0",
    "punchcard-runner": "^2.1.2",
    "punchcard-semantic-release": "^2.0.3",
    "punchcard-shared-tests": "^1.3.0",
    "reparo": "^1.1.1-0",
    "semantic-release": "^6.3.6",
    "supertest": "^2.0.1",
    "tap-difflet": "^0.7.0",
    "uuid": "^2.0.2"
  },
  "engines": {
    "node": "^6"
  },
  "nyc": {
    "exclude": [
      "tests/**/*",
      "config/**/*",
      "public/**/*",
      "bower_components/**/*",
      "Gulpfile.js",
      "coverage"
    ]
  },
  "ava": {
    "files": [
      "tests/*.js",
      "!tests/schedule.js"
    ],
    "failFast": false,
    "tap": false
  },
  "config": {
    "ghooks": {
      "commit-msg": "punchcard-commit-msg"
    }
  },
  "release": {
    "analyzeCommits": "punchcard-semantic-release/analyze",
    "generateNotes": "punchcard-semantic-release/notes"
  }
}<|MERGE_RESOLUTION|>--- conflicted
+++ resolved
@@ -107,13 +107,7 @@
     "input-plugin-file": "^1.1.0",
     "lorem-ipsum": "^1.0.3",
     "mock-express-response": "^0.1.2",
-<<<<<<< HEAD
     "nock": "^9.0.12",
-    "node-mocks-http": "^1.5.3",
-=======
-    "nock": "^9.0.0",
-    "node-mocks-http": "^1.6.3",
->>>>>>> 9ede5e0d
     "nyc": "^10.0.0",
     "punchcard-commit-msg": "^1.0.0",
     "punchcard-runner": "^2.1.2",
