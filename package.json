{
  "name": "punchcard-cms",
  "description": "Node-based content management system",
  "version": "0.0.0",
  "main": "index.js",
  "keywords": [
    "punchcard-cms",
    "content",
    "form",
    "cms",
    "eyeglass-module"
  ],
  "eyeglass": {
    "exports": "lib/eyeglass-exports.js",
    "name": "punchcard",
    "needs": "^0.8.3"
  },
  "scripts": {
    "pretest": "npm run lint",
    "test": "NODE_APP_INSTANCE=test npm run nyc",
    "posttest": "gulp build",
    "debug": "nodemon -e html,js --inspect ./index.js",
    "start": "nodemon -e html,js ./index.js",
    "lint": "gulp lint",
    "ava:watch": "NODE_ENV=test NODE_CONFIG_DIR=../config ava --watch",
    "ava": "NODE_ENV=test NODE_CONFIG_DIR=../config ava",
    "nyc": "nyc --all npm run ava",
    "dev:database": "postgres -D /usr/local/var/postgres",
    "dev:start": "gulp",
    "dev": "npm run dev:database & npm run dev:start",
    "coverage": "nyc report --reporter=text-lcov | coveralls",
    "semantic-release": "semantic-release pre && npm publish && semantic-release post",
    "reparo": "reparo -b master"
  },
  "repository": {
    "type": "git",
    "url": "git+https://github.com/punchcard-cms/punchcard.git"
  },
  "contributors": [
    "Rachel White <whiter@us.ibm.com>",
    "Sam Richard <snugug@us.ibm.com>",
    "Scott Nath <snath@us.ibm.com>",
    "Ayush Gupta <ayush2k@gmail.com>"
  ],
  "license": "Apache-2.0",
  "dependencies": {
    "acl": "^0.4.9",
    "bcrypt-nodejs": "0.0.3",
    "body-parser": "^1.17.2",
    "breakpoint-sass": "^2.7.1",
    "cfenv": "^1.0.3",
    "config": "^1.20.4",
    "connect-ensure-login": "^0.1.1",
    "connect-multiparty": "^2.0.0",
    "connect-session-knex": "^1.0.23",
    "debug": "^2.6.8",
    "express": "^4.15.3",
    "express-session": "^1.15.3",
    "ibm-design-colors": "^2.0.4",
    "input-plugin-checkbox": "^0.3.1",
    "input-plugin-email": "^0.2.0",
    "input-plugin-file": "^1.2.1",
    "input-plugin-password": "^0.1.4",
    "input-plugin-quote": "^0.2.2",
    "input-plugin-radio": "^0.2.3",
    "input-plugin-select": "^0.3.0",
    "input-plugin-text": "^0.1.3",
    "input-plugin-textarea": "^0.1.3",
    "input-plugin-url": "^0.3.0",
<<<<<<< HEAD
    "js-yaml": "^3.8.4",
    "knex": "^0.12.6",
=======
    "js-yaml": "^3.6.1",
    "knex": "^0.13.0",
>>>>>>> d1a647bd
    "lodash": "^4.17.2",
    "map-stream": "^0.0.6",
    "mkdirp": "^0.5.1",
    "modularscale-sass": "^2.1.1",
    "moment": "^2.15.0",
    "moment-timezone": "^0.5.4",
    "morgan": "^1.8.2",
    "multer": "^1.2.1",
    "multiparty": "^4.1.2",
    "node-dir": "^0.1.17",	
    "node-schedule": "^1.2.3",
    "nodemon": "^1.10.0",
    "nunjucks": "^3.0.1",
    "passport": "^0.3.2",
    "passport-local": "^1.0.0",
    "pg": "^6.2.3",
    "punchcard-content-types": "^6.1.15",
    "request": "^2.75.0",
    "sass-toolkit": "^2.10.0",
    "serve-favicon": "^2.4.3",
    "stream-from-array": "^1.0.0",
    "underscore.string": "^3.3.4",
    "url-join": "^2.0.2",
    "uuid": "^2.0.2",
    "validator": "^6.0.0",
    "vinyl": "^2.0.0",
    "vinyl-fs": "^2.4.4"
  },
  "devDependencies": {
    "ava": "^0.16.0",
    "coveralls": "^2.13.1",
    "del": "^2.2.2",
    "eslint-config-punchcard": "^1.1.1",
    "ghooks": "^2.0.0",
    "gulp": "^3.9.1",
    "input-plugin-file": "^1.1.0",
    "lorem-ipsum": "^1.0.3",
    "mock-express-response": "^0.1.2",
    "nock": "^9.0.12",
    "node-mocks-http": "^1.6.3",	
    "nyc": "^10.3.2",
    "punchcard-commit-msg": "^1.0.0",
    "punchcard-runner": "^2.1.2",
    "punchcard-semantic-release": "^2.0.3",
    "punchcard-shared-tests": "^1.3.0",
    "reparo": "^1.1.1-0",
    "semantic-release": "^6.3.6",
    "supertest": "^2.0.1",
    "tap-difflet": "^0.7.0",
    "uuid": "^2.0.2"
  },
  "engines": {
    "node": "^6"
  },
  "nyc": {
    "exclude": [
      "tests/**/*",
      "config/**/*",
      "public/**/*",
      "bower_components/**/*",
      "Gulpfile.js",
      "coverage"
    ]
  },
  "ava": {
    "files": [
      "tests/*.js",
      "!tests/schedule.js"
    ],
    "failFast": false,
    "tap": false
  },
  "config": {
    "ghooks": {
      "commit-msg": "punchcard-commit-msg"
    }
  },
  "release": {
    "analyzeCommits": "punchcard-semantic-release/analyze",
    "generateNotes": "punchcard-semantic-release/notes"
  }
}<|MERGE_RESOLUTION|>--- conflicted
+++ resolved
@@ -67,13 +67,8 @@
     "input-plugin-text": "^0.1.3",
     "input-plugin-textarea": "^0.1.3",
     "input-plugin-url": "^0.3.0",
-<<<<<<< HEAD
     "js-yaml": "^3.8.4",
-    "knex": "^0.12.6",
-=======
-    "js-yaml": "^3.6.1",
     "knex": "^0.13.0",
->>>>>>> d1a647bd
     "lodash": "^4.17.2",
     "map-stream": "^0.0.6",
     "mkdirp": "^0.5.1",
