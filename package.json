{
  "name": "punchcard-cms",
  "description": "Node-based content management system",
  "version": "0.0.0",
  "main": "index.js",
  "keywords": [
    "punchcard-cms",
    "content",
    "form",
    "cms",
    "eyeglass-module"
  ],
  "eyeglass": {
    "exports": "lib/eyeglass-exports.js",
    "name": "punchcard",
    "needs": "^0.8.3"
  },
  "scripts": {
    "pretest": "npm run lint",
    "test": "NODE_APP_INSTANCE=test npm run nyc",
    "posttest": "gulp build",
    "debug": "nodemon -e html,js --inspect ./index.js",
    "start": "nodemon -e html,js ./index.js",
    "lint": "gulp lint",
    "ava:watch": "NODE_ENV=test NODE_CONFIG_DIR=../config ava --watch",
    "ava": "NODE_ENV=test NODE_CONFIG_DIR=../config ava",
    "nyc": "nyc --all npm run ava",
    "dev:database": "postgres -D /usr/local/var/postgres",
    "dev:start": "gulp",
    "dev": "npm run dev:database & npm run dev:start",
    "coverage": "nyc report --reporter=text-lcov | coveralls",
    "semantic-release": "semantic-release pre && npm publish && semantic-release post",
    "reparo": "reparo -b master"
  },
  "repository": {
    "type": "git",
    "url": "git+https://github.com/punchcard-cms/punchcard.git"
  },
  "contributors": [
    "Rachel White <whiter@us.ibm.com>",
    "Sam Richard <snugug@us.ibm.com>",
    "Scott Nath <snath@us.ibm.com>",
    "Ayush Gupta <ayush2k@gmail.com>"
  ],
  "license": "Apache-2.0",
  "dependencies": {
    "acl": "^0.4.9",
    "bcrypt-nodejs": "0.0.3",
    "body-parser": "^1.17.2",
    "breakpoint-sass": "^2.7.1",
    "cfenv": "^1.0.3",
    "config": "^1.26.1",
    "connect-ensure-login": "^0.1.1",
    "connect-multiparty": "^2.0.0",
    "connect-session-knex": "^1.3.3",
    "debug": "^2.6.8",
    "express": "^4.15.3",
    "express-session": "^1.15.3",
    "ibm-design-colors": "^2.0.4",
    "input-plugin-checkbox": "^0.3.1",
    "input-plugin-email": "^0.2.0",
    "input-plugin-file": "^1.2.1",
    "input-plugin-password": "^0.1.4",
    "input-plugin-quote": "^0.2.2",
    "input-plugin-radio": "^0.2.3",
    "input-plugin-select": "^0.3.0",
    "input-plugin-text": "^0.1.3",
    "input-plugin-textarea": "^0.1.3",
    "input-plugin-url": "^0.3.0",
    "js-yaml": "^3.8.4",
    "knex": "^0.13.0",
    "lodash": "^4.17.2",
    "map-stream": "^0.0.7",
    "mkdirp": "^0.5.1",
    "modularscale-sass": "^3.0.2",
    "moment": "^2.18.1",
    "moment-timezone": "^0.5.13",
    "morgan": "^1.8.2",
    "multer": "^1.2.1",
    "multiparty": "^4.1.2",
    "node-dir": "^0.1.17",
    "node-schedule": "^1.2.3",
    "nodemon": "^1.10.0",
    "nunjucks": "^3.0.1",
    "passport": "^0.3.2",
    "passport-local": "^1.0.0",
    "pg": "^6.2.3",
    "punchcard-content-types": "^6.1.20",
    "request": "^2.80.0",
    "sass-toolkit": "^2.10.0",
    "serve-favicon": "^2.4.3",
    "stream-from-array": "^1.0.0",
    "underscore.string": "^3.3.4",
    "url-join": "^2.0.2",
    "uuid": "^2.0.2",
    "validator": "^7.0.0",
    "vinyl": "^2.0.0",
    "vinyl-fs": "^2.4.4"
  },
  "devDependencies": {
    "ava": "^0.19.1",
    "ava-config": "^1.1.0",
    "coveralls": "^2.13.1",
    "del": "^2.2.2",
    "eslint-config-punchcard": "^1.1.1",
    "ghooks": "^2.0.0",
    "gulp": "^3.9.1",
    "input-plugin-file": "^1.1.0",
    "lorem-ipsum": "^1.0.4",
    "mock-express-response": "^0.1.2",
    "nock": "^9.0.12",
    "node-mocks-http": "^1.6.3",
    "nyc": "^10.3.2",
    "punchcard-commit-msg": "^1.0.0",
    "punchcard-runner": "^2.1.2",
    "punchcard-semantic-release": "^2.0.3",
    "punchcard-shared-tests": "^1.3.0",
    "reparo": "^1.1.1-0",
<<<<<<< HEAD
    "semantic-release": "^6.3.2",
    "supertest": "^3.0.0",
=======
    "semantic-release": "^6.3.6",
    "supertest": "^2.0.1",
>>>>>>> 586aaa0e
    "tap-difflet": "^0.7.0",
    "uuid": "^2.0.2"
  },
  "engines": {
    "node": "^6"
  },
  "nyc": {
    "exclude": [
      "tests/**/*",
      "config/**/*",
      "public/**/*",
      "bower_components/**/*",
      "Gulpfile.js",
      "coverage"
    ]
  },
  "ava": {
    "files": [
      "tests/*.js",
      "!tests/schedule.js"
    ],
    "failFast": false,
    "tap": false,
    "require": [
      "ava-config"
    ]
  },
  "config": {
    "ghooks": {
      "commit-msg": "punchcard-commit-msg"
    }
  },
  "release": {
    "analyzeCommits": "punchcard-semantic-release/analyze",
    "generateNotes": "punchcard-semantic-release/notes"
  }
}<|MERGE_RESOLUTION|>--- conflicted
+++ resolved
@@ -116,13 +116,8 @@
     "punchcard-semantic-release": "^2.0.3",
     "punchcard-shared-tests": "^1.3.0",
     "reparo": "^1.1.1-0",
-<<<<<<< HEAD
-    "semantic-release": "^6.3.2",
+    "semantic-release": "^6.3.6",
     "supertest": "^3.0.0",
-=======
-    "semantic-release": "^6.3.6",
-    "supertest": "^2.0.1",
->>>>>>> 586aaa0e
     "tap-difflet": "^0.7.0",
     "uuid": "^2.0.2"
   },
