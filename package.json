{
  "name": "punchcard-cms",
  "description": "Node-based content management system",
  "version": "0.0.0",
  "main": "index.js",
  "keywords": [
    "punchcard-cms",
    "content",
    "form",
    "cms",
    "eyeglass-module"
  ],
  "eyeglass": {
    "exports": "lib/eyeglass-exports.js",
    "name": "punchcard",
    "needs": "^0.8.3"
  },
  "scripts": {
    "pretest": "npm run lint",
    "test": "NODE_APP_INSTANCE=test npm run nyc",
    "posttest": "gulp build",
    "debug": "nodemon -e html,js --inspect ./index.js",
    "start": "nodemon -e html,js ./index.js",
    "lint": "gulp lint",
    "ava:watch": "NODE_ENV=test NODE_CONFIG_DIR=../config ava --watch",
    "ava": "NODE_ENV=test NODE_CONFIG_DIR=../config ava",
    "nyc": "nyc --all npm run ava",
    "dev:database": "postgres -D /usr/local/var/postgres",
    "dev:start": "gulp",
    "dev": "npm run dev:database & npm run dev:start",
    "coverage": "nyc report --reporter=text-lcov | coveralls",
    "semantic-release": "semantic-release pre && npm publish && semantic-release post",
    "reparo": "reparo -b master"
  },
  "repository": {
    "type": "git",
    "url": "git+https://github.com/punchcard-cms/punchcard.git"
  },
  "contributors": [
    "Rachel White <whiter@us.ibm.com>",
    "Sam Richard <snugug@us.ibm.com>",
    "Scott Nath <snath@us.ibm.com>",
    "Ayush Gupta <ayush2k@gmail.com>"
  ],
  "license": "Apache-2.0",
  "dependencies": {
    "acl": "^0.4.9",
    "bcrypt-nodejs": "0.0.3",
    "body-parser": "^1.17.2",
    "breakpoint-sass": "^2.7.1",
    "cfenv": "^1.0.3",
    "config": "^1.26.1",
    "connect-ensure-login": "^0.1.1",
    "connect-multiparty": "^2.0.0",
    "connect-session-knex": "^1.3.3",
    "debug": "^2.6.8",
    "express": "^4.15.3",
    "express-session": "^1.15.3",
    "ibm-design-colors": "^2.0.4",
    "input-plugin-checkbox": "^0.3.1",
    "input-plugin-email": "^0.2.0",
    "input-plugin-file": "^1.2.1",
    "input-plugin-password": "^0.1.4",
    "input-plugin-quote": "^0.2.2",
    "input-plugin-radio": "^0.2.3",
    "input-plugin-select": "^0.3.0",
    "input-plugin-text": "^0.1.3",
    "input-plugin-textarea": "^0.1.3",
    "input-plugin-url": "^0.3.0",
    "js-yaml": "^3.8.4",
    "knex": "^0.13.0",
    "lodash": "^4.17.2",
    "map-stream": "^0.0.7",
    "mkdirp": "^0.5.1",
    "modularscale-sass": "^3.0.2",
    "moment": "^2.18.1",
    "moment-timezone": "^0.5.13",
    "morgan": "^1.8.2",
    "multer": "^1.2.1",
    "multiparty": "^4.1.2",
    "node-dir": "^0.1.17",
    "node-schedule": "^1.2.3",
    "nodemon": "^1.10.0",
    "nunjucks": "^3.0.1",
    "passport": "^0.3.2",
    "passport-local": "^1.0.0",
    "pg": "^6.2.3",
    "punchcard-content-types": "^6.1.20",
    "request": "^2.80.0",
    "sass-toolkit": "^2.10.0",
    "serve-favicon": "^2.4.3",
    "stream-from-array": "^1.0.0",
    "underscore.string": "^3.3.4",
    "url-join": "^2.0.2",
    "uuid": "^2.0.2",
    "validator": "^7.0.0",
    "vinyl": "^2.0.0",
    "vinyl-fs": "^2.4.4"
  },
  "devDependencies": {
    "ava": "^0.19.1",
    "ava-config": "^1.1.0",
    "coveralls": "^2.13.1",
    "del": "^2.2.2",
    "eslint-config-punchcard": "^1.1.1",
    "ghooks": "^2.0.0",
    "gulp": "^3.9.1",
    "input-plugin-file": "^1.1.0",
    "lorem-ipsum": "^1.0.4",
    "mock-express-response": "^0.1.2",
<<<<<<< HEAD
    "nock": "^9.0.0",
    "node-mocks-http": "^1.5.3",
    "nyc": "^10.0.0",
    "punchcard-commit-msg": "^1.1.0",
=======
    "nock": "^9.0.12",
    "node-mocks-http": "^1.6.3",
    "nyc": "^10.3.2",
    "punchcard-commit-msg": "^1.0.0",
>>>>>>> 861c4876
    "punchcard-runner": "^2.1.2",
    "punchcard-semantic-release": "^2.0.3",
    "punchcard-shared-tests": "^1.3.0",
    "reparo": "^1.1.1-0",
    "semantic-release": "^6.3.6",
    "supertest": "^3.0.0",
    "tap-difflet": "^0.7.0",
    "uuid": "^2.0.2"
  },
  "engines": {
    "node": "^6"
  },
  "nyc": {
    "exclude": [
      "tests/**/*",
      "config/**/*",
      "public/**/*",
      "bower_components/**/*",
      "Gulpfile.js",
      "coverage"
    ]
  },
  "ava": {
    "files": [
      "tests/*.js",
      "!tests/schedule.js"
    ],
    "failFast": false,
    "tap": false,
    "require": [
      "ava-config"
    ]
  },
  "config": {
    "ghooks": {
      "commit-msg": "punchcard-commit-msg"
    }
  },
  "release": {
    "analyzeCommits": "punchcard-semantic-release/analyze",
    "generateNotes": "punchcard-semantic-release/notes"
  }
}<|MERGE_RESOLUTION|>--- conflicted
+++ resolved
@@ -108,17 +108,10 @@
     "input-plugin-file": "^1.1.0",
     "lorem-ipsum": "^1.0.4",
     "mock-express-response": "^0.1.2",
-<<<<<<< HEAD
-    "nock": "^9.0.0",
-    "node-mocks-http": "^1.5.3",
-    "nyc": "^10.0.0",
-    "punchcard-commit-msg": "^1.1.0",
-=======
     "nock": "^9.0.12",
     "node-mocks-http": "^1.6.3",
     "nyc": "^10.3.2",
-    "punchcard-commit-msg": "^1.0.0",
->>>>>>> 861c4876
+    "punchcard-commit-msg": "^1.1.0",
     "punchcard-runner": "^2.1.2",
     "punchcard-semantic-release": "^2.0.3",
     "punchcard-shared-tests": "^1.3.0",
