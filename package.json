--- conflicted
+++ resolved
@@ -72,17 +72,10 @@
     "lodash": "^4.17.2",
     "map-stream": "^0.0.6",
     "mkdirp": "^0.5.1",
-<<<<<<< HEAD
-    "modularscale-sass": "^2.1.1",
+    "modularscale-sass": "^3.0.2",
     "moment": "^2.18.1",
-    "moment-timezone": "^0.5.4",
-    "morgan": "^1.6.1",
-=======
-    "modularscale-sass": "^3.0.2",
-    "moment": "^2.15.0",
     "moment-timezone": "^0.5.13",
     "morgan": "^1.8.2",
->>>>>>> 228c490b
     "multer": "^1.2.1",
     "multiparty": "^4.1.2",
     "node-dir": "^0.1.17",
