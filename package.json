--- conflicted
+++ resolved
@@ -98,13 +98,8 @@
     "vinyl-fs": "^2.4.4"
   },
   "devDependencies": {
-<<<<<<< HEAD
     "ava": "^0.19.1",
-    "coveralls": "^2.11.9",
-=======
-    "ava": "^0.16.0",
     "coveralls": "^2.13.1",
->>>>>>> 09606e41
     "del": "^2.2.2",
     "eslint-config-punchcard": "^1.1.1",
     "ghooks": "^2.0.0",
