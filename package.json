--- conflicted
+++ resolved
@@ -70,12 +70,8 @@
     "morgan": "^1.6.1",
     "multiparty": "^4.1.2",
     "node-dir": "^0.1.11",
-<<<<<<< HEAD
     "nodemon": "^1.10.0",
-=======
     "node-schedule": "^1.1.1",
-    "nodemon": "^1.9.1",
->>>>>>> 9ef24e10
     "nunjucks": "^2.3.0",
     "passport": "^0.3.2",
     "passport-local": "^1.0.0",
