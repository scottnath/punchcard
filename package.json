--- conflicted
+++ resolved
@@ -88,11 +88,8 @@
     "input-plugin-email": "0.1.0",
     "input-plugin-text": "0.0.5",
     "jsdom": "^9.2.0",
-<<<<<<< HEAD
     "lodash": "^4.13.1",
-=======
     "lorem-ipsum": "^1.0.3",
->>>>>>> 56d3c9d5
     "mock-express-response": "^0.1.2",
     "nyc": "^6.6.1",
     "punchcard-commit-msg": "^1.0.0",
