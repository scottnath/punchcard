{
  "name": "punchcard-cms",
  "description": "Node-based content management system",
  "main": "index.js",
  "keywords": [
    "punchcard-cms",
    "content",
    "form",
    "cms",
    "eyeglass-module"
  ],
  "eyeglass": {
    "exports": "lib/eyeglass-exports.js",
    "name": "punchcard",
    "needs": "^0.8.3"
  },
  "scripts": {
    "pretest": "npm run lint",
    "test": "NODE_APP_INSTANCE=test npm run nyc",
    "posttest": "gulp build",
    "start": "nodemon -e html,js ./index.js",
    "lint": "gulp lint",
    "ava:watch": "NODE_CONFIG_DIR=../config ava --watch | tap-diff",
    "ava": "NODE_CONFIG_DIR=../config ava | tap-diff",
    "nyc": "nyc --all npm run ava",
    "dev:database": "postgres -D /usr/local/var/postgres",
    "dev:start": "gulp",
    "dev": "npm run dev:database & npm run dev:start",
    "coverage": "nyc report --reporter=text-lcov | coveralls",
    "semantic-release": "semantic-release pre && npm publish && semantic-release post"
  },
  "repository": {
    "type": "git",
    "url": "git+https://github.com/punchcard-cms/punchcard.git"
  },
  "contributors": [
    "Rachel White <whiter@us.ibm.com>",
    "Sam Richard <snugug@us.ibm.com>",
    "Scott Nath <snath@us.ibm.com>"
  ],
  "license": "Apache-2.0",
  "dependencies": {
    "acl": "^0.4.9",
    "bcrypt-nodejs": "0.0.3",
    "body-parser": "^1.15.1",
    "cfenv": "^1.0.3",
    "config": "^1.20.4",
    "connect-ensure-login": "^0.1.1",
    "connect-multiparty": "^2.0.0",
    "connect-session-knex": "^1.0.23",
    "debug": "^2.2.0",
    "express": "^4.14.0",
    "express-session": "^1.13.0",
    "ibm-design-colors": "^1.6.0",
    "input-plugin-password": "0.0.1",
    "input-plugin-select": "^0.1.0",
    "js-yaml": "^3.5.5",
    "knex": "^0.11.5",
    "lodash": "^4.13.1",
    "moment": "^2.13.0",
    "moment-timezone": "^0.5.4",
    "morgan": "^1.6.1",
    "multiparty": "^4.1.2",
    "node-dir": "^0.1.11",
    "nodemon": "^1.9.1",
    "nunjucks": "^2.3.0",
    "passport": "^0.3.2",
    "passport-local": "^1.0.0",
<<<<<<< HEAD
    "pg": "^4.5.6",
=======
    "pg": "^5.1.0",
>>>>>>> 002f5d7e
    "punchcard-content-types": "^0.6.0",
    "serve-favicon": "^2.3.0",
    "uuid": "^2.0.2"
  },
  "devDependencies": {
    "ava": "^0.15.2",
    "coveralls": "^2.11.9",
    "ghooks": "^1.2.4",
    "input-plugin-email": "0.1.0",
    "input-plugin-text": "0.0.5",
    "jsdom": "^9.2.0",
    "mock-express-response": "^0.1.2",
    "nyc": "^6.6.1",
    "punchcard-commit-msg": "^1.0.0",
    "punchcard-runner": "^2.1.2",
    "punchcard-semantic-release": "^2.0.0",
    "semantic-release": "^4.3.5",
    "supertest": "^1.2.0",
    "tap-diff": "^0.1.1"
  },
  "engines": {
    "node": "5.7"
  },
  "nyc": {
    "exclude": [
      "tests/**/*",
      "config/**/*",
      "public/**/*",
      "bower_components/**/*",
      "Gulpfile.js"
    ]
  },
  "ava": {
    "files": [
      "tests/*.js"
    ],
    "failFast": true,
    "tap": true
  },
  "config": {
    "ghooks": {
      "commit-msg": "punchcard-commit-msg"
    }
  },
  "release": {
    "analyzeCommits": "punchcard-semantic-release/analyze",
    "generateNotes": "punchcard-semantic-release/notes"
  }
}<|MERGE_RESOLUTION|>--- conflicted
+++ resolved
@@ -66,11 +66,7 @@
     "nunjucks": "^2.3.0",
     "passport": "^0.3.2",
     "passport-local": "^1.0.0",
-<<<<<<< HEAD
-    "pg": "^4.5.6",
-=======
     "pg": "^5.1.0",
->>>>>>> 002f5d7e
     "punchcard-content-types": "^0.6.0",
     "serve-favicon": "^2.3.0",
     "uuid": "^2.0.2"
