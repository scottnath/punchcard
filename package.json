{
  "name": "punchcard-cms",
  "description": "Node-based content management system",
  "version": "0.0.0",
  "main": "index.js",
  "keywords": [
    "punchcard-cms",
    "content",
    "form",
    "cms",
    "eyeglass-module"
  ],
  "eyeglass": {
    "exports": "lib/eyeglass-exports.js",
    "name": "punchcard",
    "needs": "^0.8.3"
  },
  "scripts": {
    "pretest": "npm run lint",
    "test": "NODE_APP_INSTANCE=test npm run nyc",
    "posttest": "gulp build",
    "debug": "nodemon -e html,js --inspect ./index.js",
    "start": "nodemon -e html,js ./index.js",
    "lint": "gulp lint",
    "ava:watch": "NODE_ENV=test NODE_CONFIG_DIR=../config ava --watch",
    "ava": "NODE_ENV=test NODE_CONFIG_DIR=../config ava",
    "nyc": "nyc --all npm run ava",
    "dev:database": "postgres -D /usr/local/var/postgres",
    "dev:start": "gulp",
    "dev": "npm run dev:database & npm run dev:start",
    "coverage": "nyc report --reporter=text-lcov | coveralls",
    "semantic-release": "semantic-release pre && npm publish && semantic-release post",
    "reparo": "reparo -b master"
  },
  "repository": {
    "type": "git",
    "url": "git+https://github.com/punchcard-cms/punchcard.git"
  },
  "contributors": [
    "Rachel White <whiter@us.ibm.com>",
    "Sam Richard <snugug@us.ibm.com>",
    "Scott Nath <snath@us.ibm.com>",
    "Ayush Gupta <ayush2k@gmail.com>"
  ],
  "license": "Apache-2.0",
  "dependencies": {
    "acl": "^0.4.9",
    "bcrypt-nodejs": "0.0.3",
    "body-parser": "^1.15.2",
    "breakpoint-sass": "^2.7.1",
    "cfenv": "^1.0.3",
    "config": "^1.20.4",
    "connect-ensure-login": "^0.1.1",
    "connect-multiparty": "^2.0.0",
    "connect-session-knex": "^1.0.23",
    "debug": "^2.4.5",
    "express": "^4.14.0",
    "express-session": "^1.13.0",
    "ibm-design-colors": "^1.8.0",
    "input-plugin-checkbox": "^0.3.1",
    "input-plugin-email": "^0.2.0",
    "input-plugin-file": "^1.2.1",
    "input-plugin-password": "^0.1.4",
    "input-plugin-quote": "^0.2.2",
    "input-plugin-radio": "^0.2.3",
    "input-plugin-select": "^0.3.0",
    "input-plugin-text": "^0.1.3",
    "input-plugin-textarea": "^0.1.3",
    "input-plugin-url": "^0.3.0",
    "js-yaml": "^3.6.1",
    "knex": "^0.13.0",
    "lodash": "^4.17.2",
    "map-stream": "^0.0.6",
    "mkdirp": "^0.5.1",
    "modularscale-sass": "^2.1.1",
    "moment": "^2.15.0",
    "moment-timezone": "^0.5.4",
    "morgan": "^1.6.1",
    "multer": "^1.2.1",
    "multiparty": "^4.1.2",
<<<<<<< HEAD
    "node-dir": "^0.1.17",
    "node-schedule": "^1.1.1",
=======
    "node-dir": "^0.1.11",
    "node-schedule": "^1.2.3",
>>>>>>> 6365a8f9
    "nodemon": "^1.10.0",
    "nunjucks": "^3.0.1",
    "passport": "^0.3.2",
    "passport-local": "^1.0.0",
    "pg": "^6.0.1",
    "punchcard-content-types": "^6.1.15",
    "request": "^2.75.0",
    "sass-toolkit": "^2.10.0",
    "serve-favicon": "^2.3.0",
    "stream-from-array": "^1.0.0",
    "underscore.string": "^3.3.4",
    "url-join": "^2.0.1",
    "uuid": "^2.0.2",
    "validator": "^6.0.0",
    "vinyl": "^2.0.0",
    "vinyl-fs": "^2.4.4"
  },
  "devDependencies": {
    "ava": "^0.16.0",
    "coveralls": "^2.13.1",
    "del": "^2.2.2",
    "eslint-config-punchcard": "^1.1.1",
    "ghooks": "^2.0.0",
    "gulp": "^3.9.1",
    "input-plugin-file": "^1.1.0",
    "lorem-ipsum": "^1.0.3",
    "mock-express-response": "^0.1.2",
    "nock": "^9.0.0",
    "node-mocks-http": "^1.6.3",
    "nyc": "^10.0.0",
    "punchcard-commit-msg": "^1.0.0",
    "punchcard-runner": "^2.1.2",
    "punchcard-semantic-release": "^2.0.3",
    "punchcard-shared-tests": "^1.3.0",
    "reparo": "^1.1.1-0",
    "semantic-release": "^6.3.6",
    "supertest": "^2.0.1",
    "tap-difflet": "^0.7.0",
    "uuid": "^2.0.2"
  },
  "engines": {
    "node": "^6"
  },
  "nyc": {
    "exclude": [
      "tests/**/*",
      "config/**/*",
      "public/**/*",
      "bower_components/**/*",
      "Gulpfile.js",
      "coverage"
    ]
  },
  "ava": {
    "files": [
      "tests/*.js",
      "!tests/schedule.js"
    ],
    "failFast": false,
    "tap": false
  },
  "config": {
    "ghooks": {
      "commit-msg": "punchcard-commit-msg"
    }
  },
  "release": {
    "analyzeCommits": "punchcard-semantic-release/analyze",
    "generateNotes": "punchcard-semantic-release/notes"
  }
}<|MERGE_RESOLUTION|>--- conflicted
+++ resolved
@@ -78,13 +78,8 @@
     "morgan": "^1.6.1",
     "multer": "^1.2.1",
     "multiparty": "^4.1.2",
-<<<<<<< HEAD
     "node-dir": "^0.1.17",
-    "node-schedule": "^1.1.1",
-=======
-    "node-dir": "^0.1.11",
     "node-schedule": "^1.2.3",
->>>>>>> 6365a8f9
     "nodemon": "^1.10.0",
     "nunjucks": "^3.0.1",
     "passport": "^0.3.2",
