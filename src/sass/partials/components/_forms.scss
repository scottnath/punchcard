.base--FORM {
  margin-top: 0;

  .form--alert {
<<<<<<< HEAD
=======
    color: color('red');
>>>>>>> 1182c563
    font-size: .8em;
  }

  .form--description {
    color: color('grey', 50);
    font-size: .8em;
    font-style: italic;
    margin-top: setting-get('rhythm') / 2;
  }

  .form--field {
    margin-top: setting-get('rhythm') / .5;
  }

  .form--submit {
    margin-top: setting-get('rhythm') / .5;
  }

  [type='date'],
  [type='datetime'],
  [type='datetime-local'],
  [type='email'],
  [type='month'],
  [type='number'],
  [type='password'],
  [type='search'],
  [type='tel'],
  [type='text'],
  [type='time'],
  [type='url'],
  [type='week'] {
    @include input;
  }

  [type='checkbox'] {
    @include checkbox;
  }

  [type='color'] {
    @include input;
    padding: 0;
    min-height: 2em;
    width: 3em;
    @media (min-width: 600px) {
      width: 3em;
    }
  }

  legend {
    color: setting-get('secondary color');
    font-weight: setting-get('bold font weight');
  }

  option {
    margin-top: 0;
  }

  select {
    @include input;
    border-radius: 0;
  }

  [type='radio'] {
    @include radio;
  }

  [type='range'] {
    @include input;
    height: setting-get('range height');
    padding: 0;
    background-color: setting-get('input border color');
    border: 5px solid setting-get('input border color');
    border-radius: setting-get('range height');
    box-shadow: inset 0 0 0 0 transparent;

    &:focus {
      background-color: setting-get('primary color');
      box-shadow: inset 0 0 0 setting-get('range outline width') setting-get('primary color');
      outline: 0;
    }

    &:disabled {
      opacity: .5;
    }

    &::-moz-range-track {
      -webkit-appearance: none;
      background-color: setting-get('input border color');
      border-radius: setting-get('range height');
      height: setting-get('range height');
      padding: 0;
    }

    &:focus::-moz-range-track {
      -webkit-appearance: none;
      background-color: setting-get('primary color');
      box-shadow: inset 0 0 0 setting-get('range outline width') setting-get('primary color');
    }

    @include range--thumb('webkit', 'slider');
    @include range--thumb('moz', 'range');
  }

  textarea {
    @include input;
  }
}
<|MERGE_RESOLUTION|>--- conflicted
+++ resolved
@@ -2,10 +2,7 @@
   margin-top: 0;
 
   .form--alert {
-<<<<<<< HEAD
-=======
-    color: color('red');
->>>>>>> 1182c563
+    color: color('red', 50);
     font-size: .8em;
   }
 
