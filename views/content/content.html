--- conflicted
+++ resolved
@@ -27,23 +27,13 @@
     <tbody class="base--tbody">
     {% for c in content %}
       {% if c.value %}
-<<<<<<< HEAD
-        <tr class="base--tr">
-          <td data-th="Revision" class="base--td">{{c.revision}}</td>
-          <td data-th="date" class="base--td">{{c.created}}</td>
-          <td data-th="{{config.base}}" class="base--td">{{c.identifier}}</td>
-          <td data-th="Actions" class="base--td"><a href="/{{config.base}}/{{type.id}}/{{c.id}}/{{c.revision}}/{{config.actions.edit}}" class="base--link">{{config.actions.edit|capitalize}}</a></td>
-          <td data-th="" class="base--td"><a href="/{{config.base}}/{{type.id}}/{{c.id}}/{{c.revision}}/{{config.actions.approve}}" class="base--link">{{config.actions.approve|capitalize}}</a></td>
-        </tr>
-=======
-	<tr class="base--tr">
-	  <td data-th="Revision" class="base--td">{{c.revision}}</td>
-	  <td data-th="date" class="base--td">{{c.created}}</td>
-	  <td data-th="{{config.base}}" class="base--td">{{c.identifier}}</td>
-	  <td data-th="Actions" class="base--td"><a href="/{{config.base}}/{{type.id}}/{{c.id}}/{{c.revision}}/{{config.actions.edit}}" class="base--link">{{config.actions.edit|capitalize}}</a></td>
-	  <td data-th="" class="base--td"><a href="/{{config.base}}/{{type.id}}/{{c.id}}/{{c.revision}}/{{config.actions.approve}}" class="base--link">{{config.actions.approve|capitalize}}</a></td>
-	</tr>
->>>>>>> 83462b57
+      	<tr class="base--tr">
+      	  <td data-th="Revision" class="base--td">{{c.revision}}</td>
+      	  <td data-th="date" class="base--td">{{c.created}}</td>
+      	  <td data-th="{{config.base}}" class="base--td">{{c.identifier}}</td>
+      	  <td data-th="Actions" class="base--td"><a href="/{{config.base}}/{{type.id}}/{{c.id}}/{{c.revision}}/{{config.actions.edit}}" class="base--link">{{config.actions.edit|capitalize}}</a></td>
+      	  <td data-th="" class="base--td"><a href="/{{config.base}}/{{type.id}}/{{c.id}}/{{c.revision}}/{{config.actions.approve}}" class="base--link">{{config.actions.approve|capitalize}}</a></td>
+      	</tr>
       {% endif %}
     {% endfor %}
     </tbody>
