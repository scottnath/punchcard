{% extends "_donut.html" %}

{% block pageHead %}
  {{ super() }}
{% endblock %}

{% block header %}
  {{ super() }}
<<<<<<< HEAD
{% endblock %}

{% block main %}
<h1>{{content.type.name}}</h1>
<p><a href="{{content.base}}/{{content.actions.add}}">Add New {{content.type.name}}</a></p>
<h2>Content</h2>

{% if contentTypeContent %}
=======
  <h1>{{title}}</h1>
{% endblock %}

{% block main %}
<p><a href="/{{config.base}}/{{type.id}}/{{config.actions.add}}">{{config.base}} | {{config.actions.add}}</a></p>
<h2>Content</h2>

{% if content %}
>>>>>>> f9fdfc5a
  <table>
    <tr><th>{{config.base}}</th><th>{{config.actions.edit}}</th><th>date</th></tr>
  {% for c in content %}
    {% if c.value %}
      <tr>
        <td>{{c.value[type.primary]}}</td>
        <td><a href="/{{config.base}}/{{type.id}}/{{c.id}}/{{c.revision}}/{{config.actions.edit}}">{{config.actions.edit}}</a></td>
        <td>{{c.created}}</td>
      </tr>
    {% endif %}
  {% endfor %}
  </table>
{% endif %}
<<<<<<< HEAD
=======

>>>>>>> f9fdfc5a
{% endblock %}

{% block footer %}
{{ super() }}
{% endblock %}<|MERGE_RESOLUTION|>--- conflicted
+++ resolved
@@ -6,17 +6,6 @@
 
 {% block header %}
   {{ super() }}
-<<<<<<< HEAD
-{% endblock %}
-
-{% block main %}
-<h1>{{content.type.name}}</h1>
-<p><a href="{{content.base}}/{{content.actions.add}}">Add New {{content.type.name}}</a></p>
-<h2>Content</h2>
-
-{% if contentTypeContent %}
-=======
-  <h1>{{title}}</h1>
 {% endblock %}
 
 {% block main %}
@@ -24,7 +13,7 @@
 <h2>Content</h2>
 
 {% if content %}
->>>>>>> f9fdfc5a
+
   <table>
     <tr><th>{{config.base}}</th><th>{{config.actions.edit}}</th><th>date</th></tr>
   {% for c in content %}
@@ -38,10 +27,6 @@
   {% endfor %}
   </table>
 {% endif %}
-<<<<<<< HEAD
-=======
-
->>>>>>> f9fdfc5a
 {% endblock %}
 
 {% block footer %}
