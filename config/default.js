--- conflicted
+++ resolved
@@ -21,37 +21,20 @@
     },
     directory: path.join(__dirname, '../content-types'),
     messages: {
-<<<<<<< HEAD
-      format: {
-=======
       content: {
         title: 'Revisions for \'%id\'',
       },
       format: {
         id: 'Content ID must be in UUID format',
->>>>>>> bdd15a90
         revision: 'Revision must be a number',
       },
       missing: {
-        data: {
-          type: 'Content Type \'%type\' not found',
-          id: 'Content with ID \'%id\' in Content Type \'%type\' not found',
-          revision: 'Revision \'%revision\' in Content Type \'%type\' not found',
-        },
-        url: {
-          revision: 'URL missing revision number',
-          type: 'URL missing content type',
-        },
         type: 'Content Type \'%type\' not found',
         id: 'Content with ID \'%id\' in Content Type \'%type\' not found',
-<<<<<<< HEAD
-        revision: 'Revision \'%revision\' in Content Type \'%type\' not found',
-=======
         revision: 'Revision \'%revision\' for ID \'%id\' in Content Type \'%type\' not found',
       },
       revisions: {
         title: 'Revision \'%revision\' for \'%id\'',
->>>>>>> bdd15a90
       },
     },
   },
@@ -125,15 +108,4 @@
       },
     },
   },
-  workflows: {
-    actions: {
-      approve: 'approve',
-    },
-    default: 'self-publish',
-    directory: path.join(__dirname, '../workflows'),
-    messages: {
-      array: 'Workflows need to be an array',
-      missing: 'Workflow \'%workflow\' in Content Type \'%type\' not found',
-    },
-  },
 };