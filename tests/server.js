--- conflicted
+++ resolved
@@ -50,7 +50,6 @@
     id: serviceUuid,
     language: 'test-dummy-entry',
     publishable: false,
-    approval: 1,
     value: {},
   },
 ];
@@ -200,9 +199,6 @@
       t.is(err, null, 'Should not have an error');
       t.regex(res.text, /DOCTYPE html/, 'should have an html doctype');
 
-      // eslint disable: quotes are part of what we're checking form
-      t.true(includes(res.text, `<button type="submit" class="base--button">Editor Approval</button>`, 'Approval button text')); // eslint-disable-line quotes
-
       t.end();
     });
 });
@@ -218,58 +214,6 @@
     });
 });
 
-<<<<<<< HEAD
-test.cb('Content Type Edit Page', t => {
-  getService({ id: serviceUuid }).then(srvc => {
-    agent
-      .get(`/content/services/${srvc[0].revision}/edit`)
-      .set('cookie', cookie)
-      .expect(200)
-      .end((err, res) => {
-        t.is(err, null, 'Should not have an error');
-        t.regex(res.text, /DOCTYPE html/, 'should have an html doctype');
-
-        // eslint disable: quotes are part of what we're checking form
-        t.true(includes(res.text, `<button type="submit" class="base--button">Editor Approval</button>`, 'Approval button text')); // eslint-disable-line quotes
-
-        t.end();
-      });
-  });
-});
-
-test.cb('Invalid Content Type - Edit', t => {
-  getService({ id: serviceUuid }).then(srvc => {
-    agent
-      .get(`/content/foo/${srvc[0].revision}/edit`)
-      .set('cookie', cookie)
-      .expect(404)
-      .end(err => {
-        t.is(err, null, 'Should have an error');
-        t.end();
-      });
-  });
-});
-
-test.cb('Content Type Approval Page', t => {
-  getService({ id: serviceUuid }).then(srvc => {
-    agent
-      .get(`/content/services/${srvc[0].revision}/approve`)
-      .set('cookie', cookie)
-      .expect(200)
-      .end((err, res) => {
-        t.is(err, null, 'Should not have an error');
-        t.regex(res.text, /DOCTYPE html/, 'should have an html doctype');
-
-        t.end();
-      });
-  });
-});
-
-test.cb('Format of Revision ID - Approval', t => {
-  agent
-    .get('/content/services/foo/approve')
-    .buffer(true)
-=======
 //////////////////////////////
 // Content Pages - individual piece of content page
 //////////////////////////////
@@ -301,64 +245,15 @@
   const badUuid = uuid.v4();
   agent
     .get(`/content/services/${badUuid}`)
->>>>>>> bdd15a90
     .set('cookie', cookie)
     .expect(404)
     .end((err, res) => {
       t.is(err, null, 'Should have an error');
-<<<<<<< HEAD
-      t.true(includes(res.text, 'Revision must be a number', 'Revision must be a number'));
-=======
       t.true(includes(res.text, `Content with ID &#39;${badUuid}&#39; in Content Type &#39;services&#39; not found`, 'Content url requires an ID'));
->>>>>>> bdd15a90
-      t.end();
-    });
-});
-
-<<<<<<< HEAD
-test.cb('Bad Revision ID - Approval', t => {
-  getService({ id: serviceUuid })
-  .orderBy('revision', 'DESC')
-  .then(srvc => {
-    const bad = srvc[0].revision * 1000;
-    agent
-      .get(`/content/services/${bad}/approve`)
-      .set('cookie', cookie)
-      .expect(404)
-      .end((err, res) => {
-        t.is(err, null, 'Should have an error');
-        t.true(includes(res.text, `Revision &#39;${bad}&#39; in Content Type &#39;services&#39; not found`, 'Revision id not in system'));
-        t.end();
-      });
-  });
-});
-
-test.cb('Content Type Post Approval', t => {
-  getService({ id: serviceUuid }).then(srvc => {
-    agent
-      .get(`/content/services/${srvc[0].revision}/approve`)
-      .set('cookie', cookie)
-      .expect(200)
-      .end((err, res) => {
-        t.is(err, null, 'Should not have an error');
-        t.regex(res.text, /DOCTYPE html/, 'should have an html doctype');
-
-        agent
-          .post('/content/services/approve')
-          .set('cookie', cookie)
-          .expect(302)
-          .end((error, response) => {
-            t.is(error, null, 'Should not have an error');
-            t.is(response.text, 'Found. Redirecting to /content/services', 'should have a redirect message');
-
-            t.end();
-          });
-      });
-  });
-});
-
-test.cb('Content Type Post data', t => {
-=======
+      t.end();
+    });
+});
+
 //////////////////////////////
 // Content Pages - individual revision page
 //////////////////////////////
@@ -377,7 +272,6 @@
 });
 
 test.cb('Non UUID - individual revision', t => {
->>>>>>> bdd15a90
   agent
     .get('/content/services/foo/123')
     .set('cookie', cookie)
