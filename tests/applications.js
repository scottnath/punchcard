--- conflicted
+++ resolved
@@ -1,10 +1,7 @@
 import test from 'ava';
 import events from 'events';
 import httpMocks from 'node-mocks-http';
-<<<<<<< HEAD
 import moment from 'moment';
-=======
->>>>>>> ddbc0eae
 import nock from 'nock';
 import config from 'config';
 import _ from 'lodash';
@@ -74,17 +71,11 @@
 const reqObj = {
   method: 'GET',
   url: '/application',
-<<<<<<< HEAD
-  applications: {
-    apps: dbmocks.rows,
-    merged,
-=======
   app: { // eslint-disable-line quote-props
     get: appget,
     set: appset,
     'applications-apps': dbmocks.rows,
     'applications-merged': merged,
->>>>>>> ddbc0eae
   },
   headers: {},
   params: {},
@@ -98,7 +89,6 @@
   },
 };
 
-<<<<<<< HEAD
 /**
  * Request options
  * @type {Object}
@@ -112,8 +102,6 @@
   },
 };
 
-=======
->>>>>>> ddbc0eae
 // set up nock locations from data
 dbmocks.rows.forEach(app => {
   const endpoints = ['live', 'updated', 'sunset'];
@@ -188,7 +176,18 @@
 });
 
 //////////////////////////////
-<<<<<<< HEAD
+// Applications init
+//////////////////////////////
+test('Grab applications model-merged and all apps', t => {
+  return init().then(result => {
+    t.is(typeof result, 'object', 'Returns an object');
+    t.is(typeof result.merged, 'object', 'Returns merged object');
+    t.true(Array.isArray(result.apps), 'Returns applications in an array');
+    t.is(result.apps.length, 5, 'has five applications');
+  });
+});
+
+//////////////////////////////
 // Send: endpoints
 //////////////////////////////
 test('Endpoint Request options', t => {
@@ -337,19 +336,6 @@
     t.is(app.responses.live[0].response, 200, 'includes endpoint response');
   });
 });
-=======
-// Applications init
-//////////////////////////////
-test('Grab applications model-merged and all apps', t => {
-  return init().then(result => {
-    t.is(typeof result, 'object', 'Returns an object');
-    t.is(typeof result.merged, 'object', 'Returns merged object');
-    t.true(Array.isArray(result.apps), 'Returns applications in an array');
-    t.is(result.apps.length, 5, 'has five applications');
-  });
-});
-
->>>>>>> ddbc0eae
 
 //////////////////////////////
 // Routes - Applications landing
@@ -359,10 +345,7 @@
 
   const response = httpMocks.createResponse({ eventEmitter: EventEmitter });
   applications.routes.all(request, response);
-<<<<<<< HEAD
-=======
-  response.render();
->>>>>>> ddbc0eae
+  response.render();
 
   response.on('end', () => {
     const data = response._getRenderData();
@@ -648,13 +631,6 @@
   });
 });
 
-<<<<<<< HEAD
-/**
- * save new application test
- * todo: test fails after database call. research idea: https://github.com/howardabrams/node-mocks-http/pull/11/files
- */
-=======
->>>>>>> ddbc0eae
 test.cb('Save new application', t => {
   const req = _.cloneDeep(reqObj);
   req.method = 'POST';
