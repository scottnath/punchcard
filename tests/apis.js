--- conflicted
+++ resolved
@@ -35,11 +35,7 @@
 //////////////////////////////
 // Utils - attributes
 //////////////////////////////
-<<<<<<< HEAD
 test.serial('Utils: attributes - empty query', t => {
-=======
-test.serial.skip('Utils: attributes - empty query', t => {
->>>>>>> d68fea5c
   const testable = utils.testables(live, allTypes);
 
   const query = {};
@@ -60,11 +56,7 @@
   });
 });
 
-<<<<<<< HEAD
 test.serial('Utils: attributes - depth 0', t => {
-=======
-test.serial.skip('Utils: attributes - depth 0', t => {
->>>>>>> d68fea5c
   const testable = utils.testables(live, allTypes);
 
   const query = {
@@ -86,11 +78,7 @@
   });
 });
 
-<<<<<<< HEAD
 test.serial('Utils: attributes - depth 1 v depth 0 (no follow)', t => {
-=======
-test.serial.skip('Utils: attributes - depth 1 v depth 0 (no follow)', t => {
->>>>>>> d68fea5c
   const testable = utils.testables(live, allTypes);
 
   const query0 = {
@@ -121,11 +109,7 @@
   });
 });
 
-<<<<<<< HEAD
 test.serial('Utils: attributes - follow', t => {
-=======
-test.serial.skip('Utils: attributes - follow', t => {
->>>>>>> d68fea5c
   const testable = utils.testables(live, allTypes);
 
   const query = {
@@ -147,11 +131,7 @@
   });
 });
 
-<<<<<<< HEAD
 test.serial('Utils: attributes - follow + depth 1', t => {
-=======
-test.serial.skip('Utils: attributes - follow + depth 1', t => {
->>>>>>> d68fea5c
   const testable = utils.testables(live, allTypes);
 
   const query = {
@@ -174,11 +154,7 @@
   });
 });
 
-<<<<<<< HEAD
 test.serial('Utils: attributes - no references', t => {
-=======
-test.serial.skip('Utils: attributes - no references', t => {
->>>>>>> d68fea5c
   const testable = utils.testables(live, allTypes);
 
   Object.keys(testable.expected.attributes).forEach(attr => {
@@ -218,11 +194,7 @@
 //////////////////////////////
 // Utils - format
 //////////////////////////////
-<<<<<<< HEAD
 test.serial('Utils: Format Results - error check model attributes', t => {
-=======
-test.serial.skip('Utils: Format Results - error check model attributes', t => {
->>>>>>> d68fea5c
   const formatted = apiUtils.format(live.slice(0, 9), 'fail');
 
   return formatted.catch(error => {
@@ -230,11 +202,7 @@
   });
 });
 
-<<<<<<< HEAD
 test.serial('Utils: Format Results - error check models parameter', t => {
-=======
-test.serial.skip('Utils: Format Results - error check models parameter', t => {
->>>>>>> d68fea5c
   const formatted = apiUtils.format(live.slice(0, 9), [], 'fail');
 
   return formatted.catch(error => {
@@ -242,11 +210,7 @@
   });
 });
 
-<<<<<<< HEAD
 test.serial('Utils: Format Results - List', t => {
-=======
-test.serial.skip('Utils: Format Results - List', t => {
->>>>>>> d68fea5c
   const formatted = apiUtils.format(live.slice(0, 9));
 
   return formatted.then(result => {
@@ -256,11 +220,7 @@
   });
 });
 
-<<<<<<< HEAD
 test.serial('Utils: Format Results - no query', t => {
-=======
-test.serial.skip('Utils: Format Results - no query', t => {
->>>>>>> d68fea5c
   const testable = utils.testables(live, allTypes);
 
   const formatted = apiUtils.format([testable.expected], testable.model.attributes, allTypes);
@@ -272,11 +232,7 @@
   });
 });
 
-<<<<<<< HEAD
 test.serial('Utils: Format Results - query depth zero', t => {
-=======
-test.serial.skip('Utils: Format Results - query depth zero', t => {
->>>>>>> d68fea5c
   const testable = utils.testables(live, allTypes);
   const query = {
     depth: 0,
@@ -291,11 +247,7 @@
   });
 });
 
-<<<<<<< HEAD
 test.serial('Utils: Format Results - query depth one', t => {
-=======
-test.serial.skip('Utils: Format Results - query depth one', t => {
->>>>>>> d68fea5c
   const testable = utils.testables(live, allTypes);
   const query = {
     depth: 1,
@@ -312,11 +264,7 @@
   });
 });
 
-<<<<<<< HEAD
 test.serial('Utils: Format Results - with follow', t => {
-=======
-test.serial.skip('Utils: Format Results - with follow', t => {
->>>>>>> d68fea5c
   const testable = utils.testables(live, allTypes);
   const query = {
     follow: 'true',
@@ -327,18 +275,16 @@
   return formatted.then(result => {
     result.forEach(itm => {
       utils.formatted(t, itm, query);
-      t.true(itm.hasOwnProperty('attributes'), 'Contains attributes');
-
-      utils.depths(t, itm.attributes, query);
-    });
-  });
-});
-
-<<<<<<< HEAD
+      if (itm) {
+        t.true(itm.hasOwnProperty('attributes'), 'Contains attributes');
+
+        utils.depths(t, itm.attributes, query);
+      }
+    });
+  });
+});
+
 test.serial('Utils: Format Results - depth with follow', t => {
-=======
-test.serial.skip('Utils: Format Results - depth with follow', t => {
->>>>>>> d68fea5c
   const testable = utils.testables(live, allTypes);
   const query = {
     follow: 'true',
@@ -663,11 +609,7 @@
   });
 });
 
-<<<<<<< HEAD
 test.serial('API: All with Follow', t => {
-=======
-test.serial.skip('API: All with Follow', t => {
->>>>>>> d68fea5c
   const query = {
     follow: 'true',
   };
@@ -701,11 +643,7 @@
   });
 });
 
-<<<<<<< HEAD
 test.serial('API: All with Follow with depth zero', t => {
-=======
-test.serial.skip('API: All with Follow with depth zero', t => {
->>>>>>> d68fea5c
   const query = {
     follow: 'true',
     depth: 0,
@@ -740,11 +678,7 @@
   });
 });
 
-<<<<<<< HEAD
 test.serial('API: All with Follow with depth one', t => {
-=======
-test.serial.skip('API: All with Follow with depth one', t => {
->>>>>>> d68fea5c
   const query = {
     follow: 'true',
     depth: 1,
@@ -779,11 +713,7 @@
   });
 });
 
-<<<<<<< HEAD
 test.serial('API: All with Follow with depth two', t => {
-=======
-test.serial.skip('API: All with Follow with depth two', t => {
->>>>>>> d68fea5c
   const query = {
     follow: 'true',
     depth: 2,
@@ -929,11 +859,7 @@
   });
 });
 
-<<<<<<< HEAD
 test.serial('API: ofType with follow', t => {
-=======
-test.serial.skip('API: ofType with follow', t => {
->>>>>>> d68fea5c
   const testable = utils.testables(live, allTypes);
   const query = {
     follow: 'true',
@@ -965,11 +891,7 @@
   });
 });
 
-<<<<<<< HEAD
 test.serial('API: ofType with follow depth one', t => {
-=======
-test.serial.skip('API: ofType with follow depth one', t => {
->>>>>>> d68fea5c
   const testable = utils.testables(live, allTypes);
   const query = {
     follow: 'true',
@@ -1002,11 +924,7 @@
   });
 });
 
-<<<<<<< HEAD
 test.serial('API: ofType with follow depth two', t => {
-=======
-test.serial.skip('API: ofType with follow depth two', t => {
->>>>>>> d68fea5c
   const testable = utils.testables(live, allTypes);
   const query = {
     follow: 'true',
@@ -1045,11 +963,7 @@
   });
 });
 
-<<<<<<< HEAD
 test.serial('API: One', t => {
-=======
-test.serial.skip('API: One', t => {
->>>>>>> d68fea5c
   const testable = utils.testables(live, allTypes);
   const query = {};
 
@@ -1068,11 +982,7 @@
   });
 });
 
-<<<<<<< HEAD
 test.serial('API: One - depth zero', t => {
-=======
-test.serial.skip('API: One - depth zero', t => {
->>>>>>> d68fea5c
   const testable = utils.testables(live, allTypes);
   const query = {
     depth: 0,
@@ -1093,11 +1003,7 @@
   });
 });
 
-<<<<<<< HEAD
 test.serial('API: One - depth one', t => {
-=======
-test.serial.skip('API: One - depth one', t => {
->>>>>>> d68fea5c
   const testable = utils.testables(live, allTypes);
   const query = {
     depth: 1,
@@ -1118,11 +1024,7 @@
   });
 });
 
-<<<<<<< HEAD
 test.serial('API: One - depth two', t => {
-=======
-test.serial.skip('API: One - depth two', t => {
->>>>>>> d68fea5c
   const testable = utils.testables(live, allTypes);
   const query = {
     depth: 2,
